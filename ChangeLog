<<<<<<< HEAD
	* deprecate identify_client() and fingerprint type
	* make sequence number for mutable DHT items backed by std::int64_t
	* tweaked storage_interface to have stronger type safety
	* deprecate relative times in torrent_status, replaced by std::chrono::time_point
	* refactor in alert types to use more const fields and more clear API
	* changed session_stats_alert counters type to signed (std::int64_t)
	* remove torrent eviction/ghost torrent feature
	* include target in DHT lookups, when queried from the session
	* improve support for HTTP redirects for web seeds
	* use string_view in entry interface
	* deprecate "send_stats" property on trackers (since lt_tracker extension has
	  been removed)
	* remove deprecate session_settings API (use settings_pack instead)
	* improve file layout optimization when creating torrents with padfiles
	* remove remote_dl_rate feature
	* source code migration from boost::shared_ptr to std::shared_ptr
	* storage_interface API changed to use span and references
	* changes in public API to work with std::shared_ptr<torrent_info>
	* extensions API changed to use span and std::shared_ptr
	* plugin API changed to handle DHT requests using string_view
	* removed support for lt_trackers and metadata_transfer extensions
	  (pre-dating ut_metadata)
	* support windows' CryptoAPI for SHA-1
	* separated ssl and crypto options in build
	* remove lazy-bitfield feature
	* simplified suggest-read-cache feature to not depend on disk threads
	* removed option to disable contiguous receive buffers
	* deprecated public to_hex() and from_hex() functions
	* separated address and port fields in listen alerts
	* added support for parsing new x.pe parameter from BEP 9
	* peer_blocked_alert now derives from peer_alert
	* transitioned exception types to system_error
	* made alerts move-only
	* move files one-by-one when moving storage for a torrent
	* removed RSS support
	* removed feature to resolve country for peers
	* added support for BEP 32, "IPv6 extension for DHT"
	* overhauled listen socket and UDP socket handling, improving multi-home
	  support and bind-to-device
	* added new read_resume_data() function, initializing add_torrent_params
	* removed deprecated fields from add_torrent_params
	* deprecate "resume_data" field in add_torrent_params
	* improved support for bind-to-device
	* deprecated ssl_listen, SSL sockets are specified in listen_interfaces now
	* improved support for listening on multiple sockets and interfaces
	* resume data no longer has timestamps of files
	* require C++11 to build libtorrent

=======
	* fix socks5 support for UDP
	* add setting urlseed_max_request_bytes to handle large web seed requests
	* fix python build with CC/CXX environment
>>>>>>> ad7e796d
	* add trackers from add_torrent_params/magnet links to separate tiers
	* fix resumedata check issue with files with priority 0
	* deprecated mmap_cache feature
	* add utility function for generating peer ID fingerprint
	* fix bug in last-seen-complete
	* remove file size limit in torrent_info filename constructor
	* fix tail-padding for last file in create_torrent
	* don't send user-agent in metadata http downloads or UPnP requests when
	  in anonymous mode
	* fix internal resolve links lookup for mutable torrents
	* hint DHT bootstrap nodes of actual bootstrap request

1.1.1 release

	* update puff.c for gzip inflation
	* add dht_bootstrap_node a setting in settings_pack (and add default)
	* make pad-file and symlink support conform to BEP47
	* fix piece picker bug that could result in division by zero
	* fix value of current_tracker when all tracker failed
	* deprecate lt_trackers extension
	* remove load_asnum_db and load_country_db from python bindings
	* fix crash in session::get_ip_filter when not having set one
	* fix filename escaping when repairing torrents with broken web seeds
	* fix bug where file_completed_alert would not be posted unless file_progress
	  had been queries by the client
	* move files one-by-one when moving storage for a torrent
	* fix bug in enum_net() for BSD and Mac
	* fix bug in python binding of announce_entry
	* fixed bug related to flag_merge_resume_http_seeds flag in add_torrent_params
	* fixed inverted priority of incoming piece suggestions
	* optimize allow-fast logic
	* fix issue where FAST extension messages were not used during handshake
	* fixed crash on invalid input in http_parser
	* upgraded to libtommath 1.0
	* fixed parsing of IPv6 endpoint with invalid port character separator
	* added limited support for new x.pe parameter from BEP 9
	* fixed dht stats counters that weren't being updated
	* make sure add_torrent_alert is always posted before other alerts for
	  the torrent
	* fixed peer-class leak when settings per-torrent rate limits
	* added a new "preformatted" type to bencode entry variant type
	* improved Socks5 support and test coverage
	* fix set_settings in python binding
	* Added missing alert categories in python binding
	* Added dht_get_peers_reply_alert alert in python binding
	* fixed updating the node id reported to peers after changing IPs

1.1.0 release

	* improve robustness and performance of uTP PMTU discovery
	* fix duplicate ACK issue in uTP
	* support filtering which parts of session state are loaded by load_state()
	* deprecate support for adding torrents by HTTP URL
	* allow specifying which tracker to scrape in scrape_tracker
	* tracker response alerts from user initiated announces/scrapes are now
	  posted regardless of alert mask
	* improve DHT performance when changing external IP (primarily affects
	  bootstrapping).
	* add feature to stop torrents immediately after checking files is done
	* make all non-auto managed torrents exempt from queuing logic, including
	  checking torrents.
	* add option to not proxy tracker connections through proxy
	* removed sparse-regions feature
	* support using 0 disk threads (to perform disk I/O in network thread)
	* removed deprecated handle_alert template
	* enable logging build config by default (but alert mask disabled by default)
	* deprecated RSS API
	* experimental support for BEP 38, "mutable torrents"
	* replaced lazy_bdecode with a new bdecoder that's a lot more efficient
	* deprecate time functions, expose typedefs of boost::chrono in the
	  libtorrent namespace instead
	* deprecate file_base feature in file_storage/torrent_info
	* changed default piece and file priority to 4 (previously 1)
	* improve piece picker support for reverse picking (used for snubbed peers)
	  to not cause priority inversion for regular peers
	* improve piece picker to better support torrents with very large pieces
	  and web seeds. (request large contiguous ranges, but not necessarily a
	  whole piece).
	* deprecated session_status and session::status() in favor of performance
	  counters.
	* improve support for HTTP where one direction of the socket is shut down.
	* remove internal fields from web_seed_entry
	* separate crypto library configuration <crypto> and whether to support
	  bittorrent protocol encryption <encryption>
	* simplify bittorrent protocol encryption by just using internal RC4
	  implementation.
	* optimize copying torrent_info and file_storage objects
	* cancel non-critical DNS lookups when shutting down, to cut down on
	  shutdown delay.
	* greatly simplify the debug logging infrastructure. logs are now delivered
	  as alerts, and log level is controlled by the alert mask.
	* removed auto_expand_choker. use rate_based_choker instead
	* optimize UDP tracker packet handling
	* support SSL over uTP connections
	* support web seeds that resolve to multiple IPs
	* added auto-sequential feature. download well-seeded torrents in-order
	* removed built-in GeoIP support (this functionality is orthogonal to
	  libtorrent)
	* deprecate proxy settings in favor of regular settings
	* deprecate separate settings for peer protocol encryption
	* support specifying listen interfaces and outgoing interfaces as device
	  names (eth0, en2, tun0 etc.)
	* support for using purgrable memory as disk cache on Mac OS.
	* be more aggressive in corking sockets, to coalesce messages into larger
	  packets.
	* pre-emptively unchoke peers to save one round-trip at connection start-up.
	* add session constructor overload that takes a settings_pack
	* torrent_info is no longer an intrusive_ptr type. It is held by shared_ptr.
	  This is a non-backwards compatible change
	* move listen interface and port to the settings
	* move use_interfaces() to be a setting
	* extend storage interface to allow deferred flushing and flush the part-file
	  metadata periodically
	* make statistics propagate instantly rather than on the second tick
	* support for partfiles, where partial pieces belonging to skipped files are
	  put
	* support using multiple threads for socket operations (especially useful for
	  high performance SSL connections)
	* allow setting rate limits for arbitrary peer groups. Generalizes
	  per-torrent rate limits, and local peer limits
	* improved disk cache complexity O(1) instead of O(log(n))
	* add feature to allow storing disk cache blocks in an mmapped file
	  (presumably on an SSD)
	* optimize peer connection distribution logic across torrents to scale
	  better with many torrents
	* replaced std::map with boost::unordered_map for torrent list, to scale
	  better with many torrents
	* optimized piece picker
	* optimized disk cache
	* optimized .torrent file parsing
	* optimized initialization of storage when adding a torrent
	* added support for adding torrents asynchronously (for improved startup
	  performance)
	* added support for asynchronous disk I/O
	* almost completely changed the storage interface (for custom storage)
	* added support for hashing pieces in multiple threads

	* fix padfile issue
	* fix PMTUd bug
	* update puff to fix gzip crash

1.0.10 release

	* fixed inverted priority of incoming piece suggestions
	* fixed crash on invalid input in http_parser
	* added a new "preformatted" type to bencode entry variant type
	* fix division by zero in super-seeding logic

1.0.9 release

	* fix issue in checking outgoing interfaces (when that option is enabled)
	* python binding fix for boost-1.60.0
	* optimize enumeration of network interfaces on windows
	* improve reliability of binding listen sockets
	* support SNI in https web seeds and trackers
	* fix unhandled exception in DHT when receiving a DHT packet over IPv6

1.0.8 release

	* fix bug where web seeds were not used for torrents added by URL
	* fix support for symlinks on windows
	* fix long filename issue (on unixes)
	* fixed performance bug in DHT torrent eviction
	* fixed win64 build (GetFileAttributesEx)
	* fixed bug when deleting files for magnet links before they had metadata

1.0.7 release

	* fix bug where loading settings via load_state() would not trigger all
	  appropriate actions
	* fix bug where 32 bit builds could use more disk cache than the virtual
	  address space (when set to automatic)
	* fix support for torrents with > 500'000 pieces
	* fix ip filter bug when banning peers
	* fix IPv6 IP address resolution in URLs
	* introduce run-time check for torrent info-sections beeing too large
	* fix web seed bug when using proxy and proxy-peer-connections=false
	* fix bug in magnet link parser
	* introduce add_torrent_params flags to merge web seeds with resume data
	  (similar to trackers)
	* fix bug where dont_count_slow_torrents could not be disabled
	* fix fallocate hack on linux (fixes corruption on some architectures)
	* fix auto-manage bug with announce to tracker/lsd/dht limits
	* improve DHT routing table to not create an unbalanced tree
	* fix bug in uTP that would cause any connection taking more than one second
	  to connect be timed out (introduced in the vulnerability path)
	* fixed falling back to sending UDP packets direct when socks proxy fails
	* fixed total_wanted bug (when setting file priorities in add_torrent_params)
	* fix python3 compatibility with sha1_hash

1.0.6 release

	* fixed uTP vulnerability
	* make utf8 conversions more lenient
	* fix loading of piece priorities from resume data
	* improved seed-mode handling (seed-mode will now automatically be left when
	  performing operations implying it's not a seed)
	* fixed issue with file priorities and override resume data
	* fix request queue size performance issue
	* slightly improve UDP tracker performance
	* fix http scrape
	* add missing port mapping functions to python binding
	* fix bound-checking issue in bdecoder
	* expose missing dht_settings fields to python
	* add function to query the DHT settings
	* fix bug in 'dont_count_slow_torrents' feature, which would start too many
	  torrents

1.0.5 release

	* improve ip_voter to avoid flapping
	* fixed bug when max_peerlist_size was set to 0
	* fix issues with missing exported symbols when building dll
	* fix division by zero bug in edge case while connecting peers

1.0.4 release

	* fix bug in python binding for file_progress on torrents with no metadata
	* fix assert when removing a connected web seed
	* fix bug in tracker timeout logic
	* switch UPnP post back to HTTP 1.1
	* support conditional DHT get
	* OpenSSL build fixes
	* fix DHT scrape bug

1.0.3 release

	* python binding build fix for boost-1.57.0
	* add --enable-export-all option to configure script, to export all symbols
	  from libtorrent
	* fix if_nametoindex build error on windows
	* handle overlong utf-8 sequences
	* fix link order bug in makefile for python binding
	* fix bug in interest calculation, causing premature disconnects
	* tweak flag_override_resume_data semantics to make more sense (breaks
	  backwards compatibility of edge-cases)
	* improve DHT bootstrapping and periodic refresh
	* improve DHT maintanence performance (by pinging instead of full lookups)
	* fix bug in DHT routing table node-id prefix optimization
	* fix incorrect behavior of flag_use_resume_save_path
	* fix protocol race-condition in super seeding mode
	* support read-only DHT nodes
	* remove unused partial hash DHT lookups
	* remove potentially privacy leaking extension (non-anonymous mode)
	* peer-id connection ordering fix in anonymous mode
	* mingw fixes

1.0.2 release

	* added missing force_proxy to python binding
	* anonymous_mode defaults to false
	* make DHT DOS detection more forgiving to bursts
	* support IPv6 multicast in local service discovery
	* simplify CAS function in DHT put
	* support IPv6 traffic class (via the TOS setting)
	* made uTP re-enter slow-start after time-out
	* fixed uTP upload performance issue
	* fix missing support for DHT put salt

1.0.1 release

	* fix alignment issue in bitfield
	* improved error handling of gzip
	* fixed crash when web seeds redirect
	* fix compiler warnings

1.0 release

	* fix bugs in convert_to/from_native() on windows
	* fix support for web servers not supporting keepalive
	* support storing save_path in resume data
	* don't use full allocation on network drives (on windows)
	* added clear_piece_deadlines() to remove all piece deadlines
	* improve queuing logic of inactive torrents (dont_count_slow_torrents)
	* expose optimistic unchoke logic to plugins
	* fix issue with large UDP packets on windows
	* remove set_ratio() feature
	* improve piece_deadline/streaming
	* honor pieces with priority 7 in sequential download mode
	* simplified building python bindings
	* make ignore_non_routers more forgiving in the case there are no UPnP
	  devices at a known router. Should improve UPnP compatibility.
	* include reason in peer_blocked_alert
	* support magnet links wrapped in .torrent files
	* rate limiter optimization
	* rate limiter overflow fix (for very high limits)
	* non-auto-managed torrents no longer count against the torrent limits
	* handle DHT error responses correctly
	* allow force_announce to only affect a single tracker
	* add moving_storage field to torrent_status
	* expose UPnP and NAT-PMP mapping in session object
	* DHT refactoring and support for storing arbitrary data with put and get
	* support building on android
	* improved support for web seeds that don't support keep-alive
	* improve DHT routing table to return better nodes (lower RTT and closer
	  to target)
	* don't use pointers to resume_data and file_priorities in
	  add_torrent_params
	* allow moving files to absolute paths, out of the download directory
	* make move_storage more generic to allow both overwriting files as well
	  as taking existing ones
	* fix choking issue at high upload rates
	* optimized rate limiter
	* make disk cache pool allocator configurable
	* fix library ABI to not depend on logging being enabled
	* use hex encoding instead of base32 in create_magnet_uri
	* include name, save_path and torrent_file in torrent_status, for
	  improved performance
	* separate anonymous mode and force-proxy mode, and tighten it up a bit
	* add per-tracker scrape information to announce_entry
	* report errors in read_piece_alert
	* DHT memory optimization
	* improve DHT lookup speed
	* improve support for windows XP and earlier
	* introduce global connection priority for improved swarm performance
	* make files deleted alert non-discardable
	* make built-in sha functions not conflict with libcrypto
	* improve web seed hash failure case
	* improve DHT lookup times
	* uTP path MTU discovery improvements
	* optimized the torrent creator optimizer to scale significantly better
	  with more files
	* fix uTP edge case where udp socket buffer fills up
	* fix nagle implementation in uTP

	* fix bug in error handling in protocol encryption

0.16.18 release

	* fix uninitialized values in DHT DOS mitigation
	* fix error handling in file::phys_offset
	* fix bug in HTTP scrape response parsing
	* enable TCP keepalive for socks5 connection for UDP associate
	* fix python3 support
	* fix bug in lt_donthave extension
	* expose i2p_alert to python. cleaning up of i2p connection code
	* fixed overflow and download performance issue when downloading at high rates
	* fixed bug in add_torrent_alert::message for magnet links
	* disable optimistic disconnects when connection limit is low
	* improved error handling of session::listen_on
	* suppress initial 'completed' announce to trackers added with replace_trackers
	  after becoming a seed
	* SOCKS4 fix for trying to connect over IPv6
	* fix saving resume data when removing all trackers
	* fix bug in udp_socket when changing socks5 proxy quickly

0.16.17 release

	* don't fall back on wildcard port in UPnP
	* fix local service discovery for magnet links
	* fix bitfield issue in file_storage
	* added work-around for MingW issue in file I/O
	* fixed sparse file detection on windows
	* fixed bug in gunzip
	* fix to use proxy settings when adding .torrent file from URL
	* fix resume file issue related to daylight savings time on windows
	* improve error checking in lazy_bdecode

0.16.16 release

	* add missing add_files overload to the python bindings
	* improve error handling in http gunzip
	* fix debug logging for banning web seeds
	* improve support for de-selected files in full allocation mode
	* fix dht_bootstrap_alert being posted
	* SetFileValidData fix on windows (prevents zero-fill)
	* fix minor lock_files issue on unix

0.16.15 release

	* fix mingw time_t 64 bit issue
	* fix use of SetFileValidData on windows
	* fix crash when using full allocation storage mode
	* improve error_code and error_category support in python bindings
	* fix python binding for external_ip_alert

0.16.14 release

	* make lt_tex more robust against bugs and malicious behavior
	* HTTP chunked encoding fix
	* expose file_granularity flag to python bindings
	* fix DHT memory error
	* change semantics of storage allocation to allocate on first write rather
	  than on startup (behaves better with changing file priorities)
	* fix resend logic in response to uTP SACK messages
	* only act on uTP RST packets with correct ack_nr
	* make uTP errors log in normal log mode (not require verbose)
	* deduplicate web seed entries from torrent files
	* improve error reporting from lazy_decode()

0.16.13 release

	* fix auto-manage issue when pausing session
	* fix bug in non-sparse mode on windows, causing incorrect file errors to
	  be generated
	* fix set_name() on file_storage actually affecting save paths
	* fix large file support issue on mingw
	* add some error handling to set_piece_hashes()
	* fix completed-on timestamp to not be clobbered on each startup
	* fix deadlock caused by some UDP tracker failures
	* fix potential integer overflow issue in timers on windows
	* minor fix to peer_proportional mixed_mode algorithm (TCP limit could go
	  too low)
	* graceful pause fix
	* i2p fixes
	* fix issue when loading certain malformed .torrent files
	* pass along host header with http proxy requests and possible
	  http_connection shutdown hang

0.16.12 release

	* fix building with C++11
	* fix IPv6 support in UDP socket (uTP)
	* fix mingw build issues
	* increase max allowed outstanding piece requests from peers
	* uTP performance improvement. only fast retransmit one packet at a time
	* improve error message for 'file too short'
	* fix piece-picker stat bug when only selecting some files for download
	* fix bug in async_add_torrent when settings file_priorities
	* fix boost-1.42 support for python bindings
	* fix memory allocation issue (virtual addres space waste) on windows

0.16.11 release

	* fix web seed URL double escape issue
	* fix string encoding issue in alert messages
	* fix SSL authentication issue
	* deprecate std::wstring overloads. long live utf-8
	* improve time-critical pieces feature (streaming)
	* introduce bandwidth exhaustion attack-mitigation in allowed-fast pieces
	* python binding fix issue where torrent_info objects where destructing when
	  their torrents were deleted
	* added missing field to scrape_failed_alert in python bindings
	* GCC 4.8 fix
	* fix proxy failure semantics with regards to anonymous mode
	* fix round-robin seed-unchoke algorithm
	* add bootstrap.sh to generage configure script and run configure
	* fix bug in SOCK5 UDP support
	* fix issue where torrents added by URL would not be started immediately

0.16.10 release

	* fix encryption level handle invalid values
	* add a number of missing functions to the python binding
	* fix typo in Jamfile for building shared libraries
	* prevent tracker exchange for magnet links before metadata is received
	* fix crash in make_magnet_uri when generating links longer than 1024
	  characters
	* fix hanging issue when closing files on windows (completing a download)
	* fix piece picking edge case that could cause torrents to get stuck at
	  hash failure
	* try unencrypted connections first, and fall back to encryption if it
	  fails (performance improvement)
	* add missing functions to python binding (flush_cache(), remap_files()
	  and orig_files())
	* improve handling of filenames that are invalid on windows
	* support 'implied_port' in DHT announce_peer
	* don't use pool allocator for disk blocks (cache may now return pages
	  to the kernel)

0.16.9 release

	* fix long filename truncation on windows
	* distinguish file open mode when checking files and downloading/seeding
	  with bittorrent. updates storage interface
	* improve file_storage::map_file when dealing with invalid input
	* improve handling of invalid utf-8 sequences in strings in torrent files
	* handle more cases of broken .torrent files
	* fix bug filename collision resolver
	* fix bug in filename utf-8 verification
	* make need_save_resume() a bit more robust
	* fixed sparse flag manipulation on windows
	* fixed streaming piece picking issue

0.16.8 release

	* make rename_file create missing directories for new filename
	* added missing python function: parse_magnet_uri
	* fix alerts.all_categories in python binding
	* fix torrent-abort issue which would cancel name lookups of other torrents
	* make torrent file parser reject invalid path elements earlier
	* fixed piece picker bug when using pad-files
	* fix read-piece response for cancelled deadline-pieces
	* fixed file priority vector-overrun
	* fix potential packet allocation alignment issue in utp
	* make 'close_redudnant_connections' cover more cases
	* set_piece_deadline() also unfilters the piece (if its priority is 0)
	* add work-around for bug in windows vista and earlier in
	  GetOverlappedResult
	* fix traversal algorithm leak in DHT
	* fix string encoding conversions on windows
	* take torrent_handle::query_pieces into account in torrent_handle::statue()
	* honor trackers responding with 410
	* fixed merkle tree torrent creation bug
	* fixed crash with empty url-lists in torrent files
	* added missing max_connections() function to python bindings

0.16.7 release

	* fix string encoding in error messages
	* handle error in read_piece and set_piece_deadline when torrent is removed
	* DHT performance improvement
	* attempt to handle ERROR_CANT_WAIT disk error on windows
	* improve peers exchanged over PEX
	* fixed rare crash in ut_metadata extension
	* fixed files checking issue
	* added missing pop_alerts() to python bindings
	* fixed typos in configure script, inversing some feature-enable/disable flags
	* added missing flag_update_subscribe to python bindings
	* active_dht_limit, active_tracker_limit and active_lsd_limit now
	  interpret -1 as infinite

0.16.6 release

	* fixed verbose log error for NAT holepunching
	* fix a bunch of typos in python bindings
	* make get_settings available in the python binding regardless of
	  deprecated functions
	* fix typo in python settings binding
	* fix possible dangling pointer use in peer list
	* fix support for storing arbitrary data in the DHT
	* fixed bug in uTP packet circle buffer
	* fix potential crash when using torrent_handle::add_piece
	* added missing add_torrent_alert to python binding

0.16.5 release

	* udp socket refcounter fix
	* added missing async_add_torrent to python bindings
	* raised the limit for bottled http downloads to 2 MiB
	* add support for magnet links and URLs in python example client
	* fixed typo in python bindings' add_torrent_params
	* introduce a way to add built-in plugins from python
	* consistently disconnect the same peer when two peers simultaneously connect
	* fix local endpoint queries for uTP connections
	* small optimization to local peer discovery to ignore our own broadcasts
	* try harder to bind the udp socket (uTP, DHT, UDP-trackers, LSD) to the
	  same port as TCP
	* relax file timestamp requirements for accepting resume data
	* fix performance issue in web seed downloader (coalescing of blocks
	  sometimes wouldn't work)
	* web seed fixes (better support for torrents without trailing / in
	  web seeds)
	* fix some issues with SSL over uTP connections
	* fix UDP trackers trying all endpoints behind the hostname

0.16.4 release

	* raise the default number of torrents allowed to announce to trackers
	  to 1600
	* improve uTP slow start behavior
	* fixed UDP socket error causing it to fail on Win7
	* update use of boost.system to not use deprecated functions
	* fix GIL issue in python bindings. Deprecated extension support in python
	* fixed bug where setting upload slots to -1 would not mean infinite
	* extend the UDP tracker protocol to include the request string from the
	  tracker URL
	* fix mingw build for linux crosscompiler

0.16.3 release

	* fix python binding backwards compatibility in replace_trackers
	* fix possible starvation in metadata extension
	* fix crash when creating torrents and optimizing file order with pad files
	* disable support for large MTUs in uTP until it is more reliable
	* expose post_torrent_updates and state_update_alert to python bindings
	* fix incorrect SSL error messages
	* fix windows build of shared library with openssl
	* fix race condition causing shutdown hang

0.16.2 release

	* fix permissions issue on linux with noatime enabled for non-owned files
	* use random peer IDs in anonymous mode
	* fix move_storage bugs
	* fix unnecessary dependency on boost.date_time when building boost.asio as separate compilation
	* always use SO_REUSEADDR and deprecate the flag to turn it on
	* add python bindings for SSL support
	* minor uTP tweaks
	* fix end-game mode issue when some files are selected to not be downloaded
	* improve uTP slow start
	* make uTP less aggressive resetting cwnd when idle

0.16.1 release

	* fixed crash when providing corrupt resume data
	* fixed support for boost-1.44
	* fixed reversed semantics of queue_up() and queue_down()
	* added missing functions to python bindings (file_priority(), set_dht_settings())
	* fixed low_prio_disk support on linux
	* fixed time critical piece accounting in the request queue
	* fixed semantics of rate_limit_utp to also ignore per-torrent limits
	* fixed piece sorting bug of deadline pieces
	* fixed python binding build on Mac OS and BSD
	* fixed UNC path normalization (on windows, unless UNC paths are disabled)
	* fixed possible crash when enabling multiple connections per IP
	* fixed typo in win vista specific code, breaking the build
	* change default of rate_limit_utp to true
	* fixed DLL export issue on windows (when building a shared library linking statically against boost)
	* fixed FreeBSD build
	* fixed web seed performance issue with pieces > 1 MiB
	* fixed unchoke logic when using web seeds
	* fixed compatibility with older versions of boost (down to boost 1.40)

0.16 release

	* support torrents with more than 262000 pieces
	* make tracker back-off configurable
	* don't restart the swarm after downloading metadata from magnet links
	* lower the default tracker retry intervals
	* support banning web seeds sending corrupt data
	* don't let hung outgoing connection attempts block incoming connections
	* improve SSL torrent support by using SNI and a single SSL listen socket
	* improved peer exchange performance by sharing incoming connections which advertize listen port 
	* deprecate set_ratio(), and per-peer rate limits
	* add web seed support for torrents with pad files
	* introduced a more scalable API for torrent status updates (post_torrent_updates()) and updated client_test to use it
	* updated the API to add_torrent_params turning all bools into flags of a flags field
	* added async_add_torrent() function to significantly improve performance when
	  adding many torrents
	* change peer_states to be a bitmask (bw_limit, bw_network, bw_disk)
	* changed semantics of send_buffer_watermark_factor to be specified as a percentage
	* add incoming_connection_alert for logging all successful incoming connections
	* feature to encrypt peer connections with a secret AES-256 key stored in .torrent file
	* deprecated compact storage allocation
	* close files in separate thread on systems where close() may block (Mac OS X for instance)
	* don't create all directories up front when adding torrents
	* support DHT scrape
	* added support for fadvise/F_RDADVISE for improved disk read performance
	* introduced pop_alerts() which pops the entire alert queue in a single call
	* support saving metadata in resume file, enable it by default for magnet links
	* support for receiving multi announce messages for local peer discovery
	* added session::listen_no_system_port flag to prevent libtorrent from ever binding the listen socket to port 0
	* added option to not recheck on missing or incomplete resume data
	* extended stats logging with statistics=on builds
	* added new session functions to more efficiently query torrent status
	* added alerts for added and removed torrents
	* expanded plugin interface to support session wide states
	* made the metadata block requesting algorithm more robust against hash check failures
	* support a separate option to use proxies for peers or not
	* pausing the session now also pauses checking torrents
	* moved alert queue size limit into session_settings
	* added support for DHT rss feeds (storing only)
	* added support for RSS feeds
	* fixed up some edge cases in DHT routing table and improved unit test of it
	* added error category and error codes for HTTP errors
	* made the DHT implementation slightly more robust against routing table poisoning and node ID spoofing
	* support chunked encoding in http downloads (http_connection)
	* support adding torrents by url to the .torrent file
	* support CDATA tags in xml parser
	* use a python python dictionary for settings instead of session_settings object (in python bindings)
	* optimized metadata transfer (magnet link) startup time (shaved off about 1 second)
	* optimized swarm startup time (shaved off about 1 second)
	* support DHT name lookup
	* optimized memory usage of torrent_info and file_storage, forcing some API changes
	  around file_storage and file_entry
	* support trackerid tracker extension
	* graceful peer disconnect mode which finishes transactions before disconnecting peers
	* support chunked encoding for web seeds
	* uTP protocol support
	* resistance towards certain flood attacks
	* support chunked encoding for web seeds (only for BEP 19, web seeds)
	* optimized session startup time
	* support SSL for web seeds, through all proxies
	* support extending web seeds with custom authorization and extra headers
	* settings that are not changed from the default values are not saved
	  in the session state
	* made seeding choking algorithm configurable
	* deprecated setters for max connections, max half-open, upload and download
	  rates and unchoke slots. These are now set through session_settings
	* added functions to query an individual peer's upload and download limit
	* full support for BEP 21 (event=paused)
	* added share-mode feature for improving share ratios
	* merged all proxy settings into a single one
	* improved SOCKS5 support by proxying hostname lookups
	* improved support for multi-homed clients
	* added feature to not count downloaded bytes from web seeds in stats
	* added alert for incoming local service discovery messages
	* added option to set file priorities when adding torrents
	* removed the session mutex for improved performance
	* added upload and download activity timer stats for torrents
	* made the reuse-address flag configurable on the listen socket
	* moved UDP trackers over to use a single socket
	* added feature to make asserts log to a file instead of breaking the process
	  (production asserts)
	* optimized disk I/O cache clearing
	* added feature to ask a torrent if it needs to save its resume data or not
	* added setting to ignore file modification time when loading resume files
	* support more fine-grained torrent states between which peer sources it
	  announces to
	* supports calculating sha1 file-hashes when creating torrents
	* made the send_buffer_watermark performance warning more meaningful
	* supports complete_ago extension
	* dropped zlib as a dependency and builds using puff.c instead
	* made the default cache size depend on available physical RAM
	* added flags to torrent::status() that can filter which values are calculated
	* support 'explicit read cache' which keeps a specific set of pieces
	  in the read cache, without implicitly caching other pieces
	* support sending suggest messages based on what's in the read cache
	* clear sparse flag on files that complete on windows
	* support retry-after header for web seeds
	* replaced boost.filesystem with custom functions
	* replaced dependency on boost.thread by asio's internal thread primitives
	* added support for i2p torrents
	* cleaned up usage of MAX_PATH and related macros
	* made it possible to build libtorrent without RTTI support
	* added support to build with libgcrypt and a shipped version of libtommath
	* optimized DHT routing table memory usage
	* optimized disk cache to work with large caches
	* support variable number of optimistic unchoke slots and to dynamically
	  adjust based on the total number of unchoke slots
	* support for BitTyrant choker algorithm
	* support for automatically start torrents when they receive an
	  incoming connection
	* added more detailed instrumentation of the disk I/O thread

0.15.11 release

	* fixed web seed bug, sometimes causing infinite loops
	* fixed race condition when setting session_settings immediately after creating session
	* give up immediately when failing to open a listen socket (report the actual error)
	* restored ABI compatibility with 0.15.9
	* added missing python bindings for create_torrent and torrent_info

0.15.10 release

	* fix 'parameter incorrect' issue when using unbuffered IO on windows
	* fixed UDP socket error handling on windows
	* fixed peer_tos (type of service) setting
	* fixed crash when loading resume file with more files than the torrent in it
	* fix invalid-parameter error on windows when disabling filesystem disk cache
	* fix connection queue issue causing shutdown delays
	* fixed mingw build
	* fix overflow bug in progress_ppm field
	* don't filter local peers received from a non-local tracker
	* fix python deadlock when using python extensions
	* fixed small memory leak in DHT

0.15.9 release

	* added some functions missing from the python binding
	* fixed rare piece picker bug
	* fixed invalid torrent_status::finished_time
	* fixed bugs in dont-have and upload-only extension messages
	* don't open files in random-access mode (speeds up hashing)

0.15.8 release

	* allow NULL to be passed to create_torrent::set_comment and create_torrent::set_creator
	* fix UPnP issue for routers with multiple PPPoE connections
	* fix issue where event=stopped announces wouldn't be sent when closing session
	* fix possible hang in file::readv() on windows
	* fix CPU busy loop issue in tracker announce logic
	* honor IOV_MAX when using writev and readv
	* don't post 'operation aborted' UDP errors when changing listen port
	* fix tracker retry logic, where in some configurations the next tier would not be tried
	* fixed bug in http seeding logic (introduced in 0.15.7)
	* add support for dont-have extension message
	* fix for set_piece_deadline
	* add reset_piece_deadline function
	* fix merkle tree torrent assert

0.15.7 release

	* exposed set_peer_id to python binding
	* improve support for merkle tree torrent creation
	* exposed comparison operators on torrent_handle to python
	* exposed alert error_codes to python
	* fixed bug in announce_entry::next_announce_in and min_announce_in
	* fixed sign issue in set_alert_mask signature
	* fixed unaligned disk access for unbuffered I/O in windows
	* support torrents whose name is empty
	* fixed connection limit to take web seeds into account as well
	* fixed bug when receiving a have message before having the metadata
	* fixed python bindings build with disabled DHT support
	* fixed BSD file allocation issue
	* fixed bug in session::delete_files option to remove_torrent

0.15.6 release

	* fixed crash in udp trackers when using SOCKS5 proxy
	* fixed reconnect delay when leaving upload only mode
	* fixed default values being set incorrectly in add_torrent_params through add_magnet_uri in python bindings
	* implemented unaligned write (for unbuffered I/O)
	* fixed broadcast_lsd option
	* fixed udp-socket race condition when using a proxy
	* end-game mode optimizations
	* fixed bug in udp_socket causing it to issue two simultaneous async. read operations
	* fixed mingw build
	* fixed minor bug in metadata block requester (for magnet links)
	* fixed race condition in iconv string converter
	* fixed error handling in torrent_info constructor
	* fixed bug in torrent_info::remap_files
	* fix python binding for wait_for_alert
	* only apply privileged port filter to DHT-only peers

0.15.5 release

	* support DHT extension to report external IPs
	* fixed rare crash in http_connection's error handling
	* avoid connecting to peers listening on ports < 1024
	* optimized piece picking to not cause busy loops in some end-game modes
	* fixed python bindings for tcp::endpoint
	* fixed edge case of pad file support
	* limit number of torrents tracked by DHT
	* fixed bug when allow_multiple_connections_per_ip was enabled
	* potential WOW64 fix for unbuffered I/O (windows)
	* expose set_alert_queue_size_limit to python binding
	* support dht nodes in magnet links
	* support 100 Continue HTTP responses
	* changed default choker behavior to use 8 unchoke slots (instead of being rate based)
	* fixed error reporting issue in disk I/O thread
	* fixed file allocation issues on linux
	* fixed filename encoding and decoding issue on platforms using iconv
	* reports redundant downloads to tracker, fixed downloaded calculation to
	  be more stable when not including redundant. Improved redundant data accounting
	  to be more accurate
	* fixed bugs in http seed connection and added unit test for it
	* fixed error reporting when fallocate fails
	* deprecate support for separate proxies for separate kinds of connections

0.15.4 release

	* fixed piece picker issue triggered by hash failure and timed out requests to the piece
	* fixed optimistic unchoke issue when setting per torrent unchoke limits
	* fixed UPnP shutdown issue
	* fixed UPnP DeletePortmapping issue
	* fixed NAT-PMP issue when adding the same mapping multiple times
	* no peers from tracker when stopping is no longer an error
	* improved web seed retry behavior
	* fixed announce issue

0.15.3 release

	* fixed announce bug where event=completed would not be sent if it violated the
	  min-announce of the tracker
	* fixed limitation in rate limiter
	* fixed build error with boost 1.44

0.15.2 release

	* updated compiler to msvc 2008 for python binding
	* restored default fail_limit to unlimited on all trackers
	* fixed rate limit bug for DHT
	* fixed SOCKS5 bug for routing UDP packets
	* fixed bug on windows when verifying resume data for a torrent where
	  one of its directories had been removed
	* fixed race condition in peer-list with DHT
	* fix force-reannounce and tracker retry issue

0.15.1 release

	* fixed rare crash when purging the peer list
	* fixed race condition around m_abort in session_impl
	* fixed bug in web_peer_connection which could cause a hang when downloading
	  from web servers
	* fixed bug in metadata extensions combined with encryption
	* refactored socket reading code to not use async. operations unnecessarily
	* some timer optimizations
	* removed the reuse-address flag on the listen socket
	* fixed bug where local peer discovery and DHT wouldn't be announced to without trackers
	* fixed bug in bdecoder when decoding invalid messages
	* added build warning when building with UNICODE but the standard library
	  doesn't provide std::wstring
	* fixed add_node python binding
	* fixed issue where trackers wouldn't tried immediately when the previous one failed
	* fixed synchronization issue between download queue and piece picker
	* fixed bug in udp tracker scrape response parsing
	* fixed bug in the disk thread that could get triggered under heavy load
	* fixed bug in add_piece() that would trigger asserts
	* fixed vs 2010 build
	* recognizes more clients in identify_client()
	* fixed bug where trackers wouldn't be retried if they failed
	* slight performance fix in disk elevator algorithm
	* fixed potential issue where a piece could be checked twice
	* fixed build issue on windows related to GetCompressedSize()
	* fixed deadlock when starting torrents with certain invalid tracker URLs
	* fixed iterator bug in disk I/O thread
	* fixed FIEMAP support on linux
	* fixed strict aliasing warning on gcc
	* fixed inconsistency when creating torrents with symlinks
	* properly detect windows version to initialize half-open connection limit
	* fixed bug in url encoder where $ would not be encoded

0.15 release

	* introduced a session state save mechanism. load_state() and save_state().
	  this saves all session settings and state (except torrents)
	* deprecated dht_state functions and merged it with the session state
	* added support for multiple trackers in magnet links
	* added support for explicitly flushing the disk cache
	* added torrent priority to affect bandwidth allocation for its peers
	* reduced the number of floating point operations (to better support
	  systems without FPU)
	* added new alert when individual files complete
	* added support for storing symbolic links in .torrent files
	* added support for uTorrent interpretation of multi-tracker torrents
	* handle torrents with duplicate filenames
	* piece timeouts are adjusted to download rate limits
	* encodes urls in torrent files that needs to be encoded
	* fixed not passing &supportcrypto=1 when encryption is disabled
	* introduced an upload mode, which torrents are switched into when
	  it hits a disk write error, instead of stopping the torrent.
	  this lets libtorrent keep uploading the parts it has when it
	  encounters a disk-full error for instance
	* improved disk error handling and expanded use of error_code in
	  error reporting. added a bandwidth state, bw_disk, when waiting
	  for the disk io thread to catch up writing buffers
	* improved read cache memory efficiency
	* added another cache flush algorithm to write the largest
	  contiguous blocks instead of the least recently used
	* introduced a mechanism to be lighter on the disk when checking torrents
	* applied temporary memory storage optimization to when checking
	  a torrent as well
	* removed hash_for_slot() from storage_interface. It is now implemented
	  by using the readv() function from the storage implementation
	* improved IPv6 support by announcing twice when necessary
	* added feature to set a separate global rate limit for local peers
	* added preset settings for low memory environments and seed machines
	  min_memory_usage() and high_performance_seeder()
	* optimized overall memory usage for DHT nodes and requests, peer
	  entries and disk buffers
	* change in API for block_info in partial_piece_info, instead of
	  accessing 'peer', call 'peer()'
	* added support for fully automatic unchoker (no need to specify
	  number of upload slots). This is on by default
	* added support for changing socket buffer sizes through
	  session_settings
	* added support for merkle hash tree torrents (.merkle.torrent)
	* added 'seed mode', which assumes that all files are complete
	  and checks hashes lazily, as blocks are requested
	* added new extension for file attributes (executable and hidden)
	* added support for unbuffered I/O for aligned files
	* added workaround for sparse file issue on Windows Vista
	* added new lt_trackers extension to exchange trackers between
	  peers
	* added support for BEP 17 http seeds
	* added read_piece() to read pieces from torrent storage
	* added option for udp tracker preference
	* added super seeding
	* added add_piece() function to inject data from external sources
	* add_tracker() function added to torrent_handle
	* if there is no working tracker, current_tracker is the
	  tracker that is currently being tried
	* torrents that are checking can now be paused, which will
	  pause the checking
	* introduced another torrent state, checking_resume_data, which
	  the torrent is in when it's first added, and is comparing
	  the files on disk with the resume data
	* DHT bandwidth usage optimizations
	* rate limited DHT send socket
	* tracker connections are now also subject to IP filtering
	* improved optimistic unchoke logic
	* added monitoring of the DHT lookups
	* added bandwidth reports for estimated TCP/IP overhead and DHT
	* includes DHT traffic in the rate limiter
	* added support for bitcomet padding files
	* improved support for sparse files on windows
	* added ability to give seeding torrents preference to active slots
	* added torrent_status::finished_time
	* automatically caps files and connections by default to rlimit
	* added session::is_dht_running() function
	* added torrent_handle::force_dht_announce()
	* added torrent_info::remap_files()
	* support min_interval tracker extension
	* added session saving and loading functions
	* added support for min-interval in tracker responses
	* only keeps one outstanding duplicate request per peer
	  reduces waste download, specifically when streaming
	* added support for storing per-peer rate limits across reconnects
	* improved fallocate support
	* fixed magnet link issue when using resume data
	* support disk I/O priority settings
	* added info_hash to torrent_deleted_alert
	* improved LSD performance and made the interval configurable
	* improved UDP tracker support by caching connect tokens
	* fast piece optimization

release 0.14.10

	* fixed udp tracker race condition
	* added support for torrents with odd piece sizes
	* fixed issue with disk read cache not being cleared when removing torrents
	* made the DHT socket bind to the same interface as the session
	* fixed issue where an http proxy would not be used on redirects
	* Solaris build fixes
	* disabled buggy disconnect_peers feature

release 0.14.9

	* disabled feature to drop requests after having been skipped too many times
	* fixed range request bug for files larger than 2 GB in web seeds
	* don't crash when trying to create torrents with 0 files
	* fixed big_number __init__ in python bindings
	* fixed optimistic unchoke timer
	* fixed bug where torrents with incorrectly formatted web seed URLs would be
	  connected multiple times
	* fixed MinGW support
	* fixed DHT bootstrapping issue
	* fixed UDP over SOCKS5 issue
	* added support for "corrupt" tracker announce
	* made end-game mode less aggressive

release 0.14.8

	* ignore unkown metadata messages
	* fixed typo that would sometimes prevent queued torrents to be checked
	* fixed bug in auto-manager where active_downloads and active_seeds would
	  sometimes be used incorrectly
	* force_recheck() no longer crashes on torrents with no metadata
	* fixed broadcast socket regression from 0.14.7
	* fixed hang in NATPMP when shut down while waiting for a response
	* fixed some more error handling in bdecode

release 0.14.7

	* fixed deadlock in natpmp
	* resume data alerts are always posted, regardless of alert mask
	* added wait_for_alert to python binding
	* improved invalid filename character replacement
	* improved forward compatibility in DHT
	* added set_piece_hashes that takes a callback to the python binding
	* fixed division by zero in get_peer_info()
	* fixed bug where pieces may have been requested before the metadata
	  was received
	* fixed incorrect error when deleting files from a torrent where
	  not all files have been created
	* announces torrents immediately to the DHT when it's started
	* fixed bug in add_files that would fail to recurse if the path
	  ended with a /
	* fixed bug in error handling when parsing torrent files
	* fixed file checking bug when renaming a file before checking the torrent
	* fixed race conditon when receiving metadata from swarm
	* fixed assert in ut_metadata plugin
	* back-ported some fixes for building with no exceptions
	* fixed create_torrent when passing in a path ending with /
	* fixed move_storage when source doesn't exist
	* fixed DHT state save bug for node-id
	* fixed typo in python binding session_status struct
	* broadcast sockets now join every network interface (used for UPnP and
	  local peer discovery)

release 0.14.6

	* various missing include fixes to be buildable with boost 1.40
	* added missing functions to python binding related to torrent creation
	* fixed to add filename on web seed urls that lack it
	* fixed BOOST_ASIO_HASH_MAP_BUCKETS define for boost 1.39
	* fixed checking of fast and suggest messages when used with magnet links
	* fixed bug where web seeds would not disconnect if being resolved when
	  the torrent was paused
	* fixed download piece performance bug in piece picker
	* fixed bug in connect candidate counter
	* replaces invalid filename characters with .
	* added --with-libgeoip option to configure script to allow building and
	  linking against system wide library
	* fixed potential pure virtual function call in extensions on shutdown
	* fixed disk buffer leak in smart_ban extension

release 0.14.5

	* fixed bug when handling malformed webseed urls and an http proxy
	* fixed bug when setting unlimited upload or download rates for torrents
	* fix to make torrent_status::list_peers more accurate.
	* fixed memory leak in disk io thread when not using the cache
	* fixed bug in connect candidate counter
	* allow 0 upload slots
	* fixed bug in rename_file(). The new name would not always be saved in
	  the resume data
	* fixed resume data compatibility with 0.13
	* fixed rare piece-picker bug
	* fixed bug where one allowed-fast message would be sent even when
	  disabled
	* fixed race condition in UPnP which could lead to crash
	* fixed inversed seed_time ratio logic
	* added get_ip_filter() to session

release 0.14.4

	* connect candidate calculation fix
	* tightened up disk cache memory usage
	* fixed magnet link parser to accept hex-encoded info-hashes
	* fixed inverted logic when picking which peers to connect to
	  (should mean a slight performance improvement)
	* fixed a bug where a failed rename_file() would leave the storage
	  in an error state which would pause the torrent
	* fixed case when move_storage() would fail. Added a new alert
	  to be posted when it does
	* fixed crash bug when shutting down while checking a torrent
	* fixed handling of web seed urls that didn't end with a
	  slash for multi-file torrents
	* lowered the default connection speed to 10 connection attempts
	  per second
	* optimized memory usage when checking files fails
	* fixed bug when checking a torrent twice
	* improved handling of out-of-memory conditions in disk I/O thread
	* fixed bug when force-checking a torrent with partial pieces
	* fixed memory leak in disk cache
	* fixed torrent file path vulnerability
	* fixed upnp
	* fixed bug when dealing with clients that drop requests (i.e. BitComet)
	  fixes assert as well

release 0.14.3

	* added python binding for create_torrent
	* fixed boost-1.38 build
	* fixed bug where web seeds would be connected before the files
	  were checked
	* fixed filename bug when using wide characters
	* fixed rare crash in peer banning code
	* fixed potential HTTP compatibility issue
	* fixed UPnP crash
	* fixed UPnP issue where the control url contained the base url
	* fixed a replace_trackers bug
	* fixed bug where the DHT port mapping would not be removed when
	  changing DHT port
	* fixed move_storage bug when files were renamed to be moved out
	  of the root directory
	* added error handling for set_piece_hashes
	* fixed missing include in enum_if.cpp
	* fixed dual IP stack issue
	* fixed issue where renamed files were sometimes not saved in resume data
	* accepts tracker responses with no 'peers' field, as long as 'peers6'
	  is present
	* fixed CIDR-distance calculation in the precense of IPv6 peers
	* save partial resume data for torrents that are queued for checking
	  or checking, to maintain stats and renamed files
	* Don't try IPv6 on windows if it's not installed
	* move_storage fix
	* fixed potential crash on shutdown
	* fixed leaking exception from bdecode on malformed input
	* fixed bug where connection would hang when receiving a keepalive
	* fixed bug where an asio exception could be thrown when resolving
	  peer countries
	* fixed crash when shutting down while checking a torrent
	* fixed potential crash in connection_queue when a peer_connection
	  fail to open its socket

release 0.14.2

	* added missing functions to the python bindings torrent_info::map_file,
	  torrent_info::map_block and torrent_info::file_at_offset.
	* removed support for boost-1.33 and earlier (probably didn't work)
	* fixed potential freezes issues at shutdown
	* improved error message for python setup script
	* fixed bug when torrent file included announce-list, but no valid
	  tracker urls
	* fixed bug where the files requested from web seeds would be the
	  renamed file names instead of the original file names in the torrent.
	* documentation fix of queing section
	* fixed potential issue in udp_socket (affected udp tracker support)
	* made name, comment and created by also be subject to utf-8 error
	  correction (filenames already were)
	* fixed dead-lock when settings DHT proxy
	* added missing export directives to lazy_entry
	* fixed disk cache expiry settings bug (if changed, it would be set
	  to the cache size)
	* fixed bug in http_connection when binding to a particular IP
	* fixed typo in python binding (torrent_handle::piece_prioritize should
	  be torrent_handle::piece_priorities)
	* fixed race condition when saving DHT state
	* fixed bugs related to lexical_cast being locale dependent
	* added support for SunPro C++ compiler
	* fixed bug where messeges sometimes could be encrypted in the
	  wrong order, for encrypted connections.
	* fixed race condition where torrents could get stuck waiting to
	  get checked
	* fixed mapped files bug where it wouldn't be properly restored
	  from resume data properly
	* removed locale dependency in xml parser (caused asserts on windows)
	* fixed bug when talking to https 1.0 servers
	* fixed UPnP bug that could cause stack overflow

release 0.14.1

	* added converter for python unicode strings to utf-8 paths
	* fixed bug in http downloader where the host field did not
	  include the port number
	* fixed headers to not depend on NDEBUG, which would prohibit
	  linking a release build of libtorrent against a debug application
	* fixed bug in disk I/O thread that would make the thread
	  sometimes quit when an error occurred
	* fixed DHT bug
	* fixed potential shutdown crash in disk_io_thread
	* fixed usage of deprecated boost.filsystem functions
	* fixed http_connection unit test
	* fixed bug in DHT when a DHT state was loaded
	* made rate limiter change in 0.14 optional (to take estimated
	  TCP/IP overhead into account)
	* made the python plugin buildable through the makefile
	* fixed UPnP bug when url base ended with a slash and
	  path started with a slash
	* fixed various potentially leaking exceptions
	* fixed problem with removing torrents that are checking
	* fixed documentation bug regarding save_resume_data()
	* added missing documentation on torrent creation
	* fixed bugs in python client examples
	* fixed missing dependency in package-config file
	* fixed shared geoip linking in Jamfile
	* fixed python bindings build on windows and made it possible
	  to generate a windows installer
	* fixed bug in NAT-PMP implementation

release 0.14

	* deprecated add_torrent() in favor of a new add_torrent()
	  that takes a struct with parameters instead. Torrents
	  are paused and auto managed by default.
	* removed 'connecting_to_tracker' torrent state. This changes
	  the enum values for the other states.
	* Improved seeding and choking behavior.
	* Fixed rare buffer overrun bug when calling get_download_queue
	* Fixed rare bug where torrent could be put back into downloading
	  state even though it was finished, after checking files.
	* Fixed rename_file to work before the file on disk has been
	  created.
	* Fixed bug in tracker connections in case of errors caused
	  in the connection constructor.
	* Updated alert system to be filtered by category instead of
	  severity level. Alerts can generate a message through
	  alert::message().
	* Session constructor will now start dht, upnp, natpmp, lsd by
	  default. Flags can be passed in to the constructor to not
	  do this, if these features are to be enabled and disabled
	  at a later point.
	* Removed 'connecting_to_tracker' torrent state
	* Fix bug where FAST pieces were cancelled on choke
	* Fixed problems with restoring piece states when hash failed.
	* Minimum peer reconnect time fix. Peers with no failures would
	  reconnect immediately.
	* Improved web seed error handling
	* DHT announce fixes and off-by-one loop fix
	* Fixed UPnP xml parse bug where it would ignore the port number
	  for the control url.
	* Fixed bug in torrent writer where the private flag was added
	  outside of the info dictionary
	* Made the torrent file parser less strict of what goes in the
	  announce-list entry
	* Fixed type overflow bug where some statistics was incorrectly
	  reported for file larger than 2 GB
	* boost-1.35 support
	* Fixed bug in statistics from web server peers where it sometimes
	  could report too many bytes downloaded.
	* Fixed bug where statistics from the last second was lost when
	  disconnecting a peer.
	* receive buffer optimizations (memcpy savings and memory savings)
	* Support for specifying the TOS byte for peer traffic.
	* Basic support for queueing of torrents.
	* Better bias to give connections to downloading torrents
	  with fewer peers.
	* Optimized resource usage (removed the checking thread)
	* Support to bind outgoing connections to specific ports
	* Disk cache support.
	* New, more memory efficient, piece picker with sequential download
	  support (instead of the more complicated sequential download threshold).
	* Auto Upload slots. Automtically opens up more slots if
	  upload limit is not met.
	* Improved NAT-PMP support by querying the default gateway
	* Improved UPnP support by ignoring routers not on the clients subnet.

release 0.13
	
	* Added scrape support
	* Added add_extension() to torrent_handle. Can instantiate
	  extensions for torrents while downloading
	* Added support for remove_torrent to delete the files as well
	* Fixed issue with failing async_accept on windows
	* DHT improvements, proper error messages are now returned when
	  nodes sends bad packets
	* Optimized the country table used to resolve country of peers
	* Copying optimization for sending data. Data is no longer copied from
	  the disk I/O buffer to the send buffer.
	* Buffer optimization to use a raw buffer instead of std::vector<char>
	* Improved file storage to use sparse files
	* Updated python bindings
	* Added more clients to the identifiable clients list.
	* Torrents can now be started in paused state (to better support queuing)
	* Improved IPv6 support (support for IPv6 extension to trackers and
	  listens on both IPv6 and IPv4 interfaces).
	* Improved asserts used. Generates a stacktrace on linux
	* Piece picker optimizations and improvements
	* Improved unchoker, connection limit and rate limiter
	* Support for FAST extension
	* Fixed invalid calculation in DHT node distance
	* Fixed bug in URL parser that failed to parse IPv6 addresses
	* added peer download rate approximation
	* added port filter for outgoing connection (to prevent
	  triggering firewalls)
	* made most parameters configurable via session_settings
	* added encryption support
	* added parole mode for peers whose data fails the hash check.
	* optimized heap usage in piece-picker and web seed downloader.
	* fixed bug in DHT where older write tokens weren't accepted.
	* added support for sparse files.
	* introduced speed categories for peers and pieces, to separate
	  slow and fast peers.
	* added a half-open tcp connection limit that takes all connections
	  in to account, not just peer connections.
	* added alerts for filtered IPs.
	* added support for SOCKS4 and 5 proxies and HTTP CONNECT proxies.
	* fixed proper distributed copies calculation.
	* added option to use openssl for sha-1 calculations.
	* optimized the piece picker in the case where a peer is a seed.
	* added support for local peer discovery
	* removed the dependency on the compiled boost.date_time library
	* deprecated torrent_info::print()
	* added UPnP support
	* fixed problem where peer interested flags were not updated correctly
	  when pieces were filtered
	* improvements to ut_pex messages, including support for seed flag
	* prioritizes upload bandwidth to peers that might send back data
	* the following functions have been deprecated:
	  	void torrent_handle::filter_piece(int index, bool filter) const;
	  	void torrent_handle::filter_pieces(std::vector<bool> const& pieces) const;
	  	bool torrent_handle::is_piece_filtered(int index) const;
	  	std::vector<bool> torrent_handle::filtered_pieces() const;
	  	void torrent_handle::filter_files(std::vector<bool> const& files) const;
	  
	  instead, use the piece_priority functions.
	  
	* added support for NAT-PMP
	* added support for piece priorities. Piece filtering is now set as
	  a priority
	* Fixed crash when last piece was smaller than one block and reading
	  fastresume data for that piece
	* Makefiles should do a better job detecting boost
	* Fixed crash when all tracker urls are removed
	* Log files can now be created at user supplied path
	* Log files failing to create is no longer fatal
	* Fixed dead-lock in torrent_handle
	* Made it build with boost 1.34 on windows
	* Fixed bug in URL parser that failed to parse IPv6 addresses
	* Fixed bug in DHT, related to IPv6 nodes
	* DHT accepts transaction IDs that have garbage appended to them
	* DHT logs messages that it fails to decode

release 0.12

	* fixes to make the DHT more compatible
	* http seed improvements including error reporting and url encoding issues.
	* fixed bug where directories would be left behind when moving storage
	  in some cases.
	* fixed crashing bug when restarting or stopping the DHT.
	* added python binding, using boost.python
	* improved character conversion on windows when strings are not utf-8.
	* metadata extension now respects the private flag in the torrent.
	* made the DHT to only be used as a fallback to trackers by default.
	* added support for HTTP redirection support for web seeds.
	* fixed race condition when accessing a torrent that was checking its
	  fast resume data.
	* fixed a bug in the DHT which could be triggered if the network was
	  dropped or extremely rare cases.
	* if the download rate is limited, web seeds will now only use left-over
	  bandwidth after all bt peers have used up as much bandwidth as they can.
	* added the possibility to have libtorrent resolve the countries of
	  the peers in torrents.
	* improved the bandwidth limiter (it now implements a leaky bucket/node bucket).
	* improved the HTTP seed downloader to report accurate progress.
	* added more client peer-id signatures to be recognized.
	* added support for HTTP servers that skip the CR before the NL at line breaks.
	* fixed bug in the HTTP code that only accepted headers case sensitive.
	* fixed bug where one of the session constructors didn't initialize boost.filesystem. 
	* fixed bug when the initial checking of a torrent fails with an exception.
	* fixed bug in DHT code which would send incorrect announce messages.
	* fixed bug where the http header parser was case sensitive to the header
	  names.
	* Implemented an optmization which frees the piece_picker once a torrent
	  turns into a seed.
	* Added support for uT peer exchange extension, implemented by Massaroddel.
	* Modified the quota management to offer better bandwidth balancing
	  between peers.
	* logging now supports multiple sessions (different sessions now log
	  to different directories).
	* fixed random number generator seed problem, generating the same
	  peer-id for sessions constructed the same second.
	* added an option to accept multiple connections from the same IP.
	* improved tracker logging.
	* moved the file_pool into session. The number of open files is now
	  limited per session.
	* fixed uninitialized private flag in torrent_info
	* fixed long standing issue with file.cpp on windows. Replaced the low level
	  io functions used on windows.
	* made it possible to associate a name with torrents without metadata.
	* improved http-downloading performance by requesting entire pieces via
	  http.
	* added plugin interface for extensions. And changed the interface for
	  enabling extensions.

release 0.11

	* added support for incorrectly encoded paths in torrent files
	  (assumes Latin-1 encoding and converts to UTF-8).
	* added support for destructing session objects asynchronously.
	* fixed bug with file_progress() with files = 0 bytes
	* fixed a race condition bug in udp_tracker_connection that could
	  cause a crash.
	* fixed bug occuring when increasing the sequenced download threshold
	  with max availability lower than previous threshold.
	* fixed an integer overflow bug occuring when built with gcc 4.1.x
	* fixed crasing bug when closing while checking a torrent
	* fixed bug causing a crash with a torrent with piece length 0
	* added an extension to the DHT network protocol to support the
	  exchange of nodes with IPv6 addresses.
	* modified the ip_filter api slightly to support IPv6
	* modified the api slightly to make sequenced download threshold
	  a per torrent-setting.
	* changed the address type to support IPv6
	* fixed bug in piece picker which would not behave as
	  expected with regard to sequenced download threshold.
	* fixed bug with file_progress() with files > 2 GB.
	* added --enable-examples option to configure script.
	* fixed problem with the resource distribution algorithm
	  (controlling e.g upload/download rates).
	* fixed incorrect asserts in storage related to torrents with
	  zero-sized files.
	* added support for trackerless torrents (with kademlia DHT).
	* support for torrents with the private flag set.
	* support for torrents containing bootstrap nodes for the
	  DHT network.
	* fixed problem with the configure script on FreeBSD.
	* limits the pipelining used on url-seeds.
	* fixed problem where the shutdown always would delay for
	  session_settings::stop_tracker_timeout seconds.
	* session::listen_on() won't reopen the socket in case the port and
	  interface is the same as the one currently in use.
	* added http proxy support for web seeds.
	* fixed problem where upload and download stats could become incorrect
	  in case of high cpu load.
	* added more clients to the identifiable list.
	* fixed fingerprint parser to cope with latest Mainline versions.

release 0.10

	* fixed a bug where the requested number of peers in a tracker request could
	  be too big.
	* fixed a bug where empty files were not created in full allocation mode.
	* fixed a bug in storage that would, in rare cases, fail to do a
	  complete check.
	* exposed more settings for tweaking parameters in the piece-picker,
	  downloader and uploader (http_settings replaced by session_settings).
	* tweaked default settings to improve high bandwidth transfers.
	* improved the piece picker performance and made it possible to download
	  popular pieces in sequence to improve disk performance.
	* added the possibility to control upload and download limits per peer.
	* fixed problem with re-requesting skipped pieces when peer was sending pieces
	  out of fifo-order.
	* added support for http seeding (the GetRight protocol)
	* renamed identifiers called 'id' in the public interface to support linking
	  with Objective.C++
	* changed the extensions protocol to use the new one, which is also
	  implemented by uTorrent.
	* factorized the peer_connection and added web_peer_connection which is
	  able to download from http-sources.
	* converted the network code to use asio (resulted in slight api changes
	  dealing with network addresses).
	* made libtorrent build in vc7 (patches from Allen Zhao)
	* fixed bug caused when binding outgoing connections to a non-local interface.
	* add_torrent() will now throw if called while the session object is
	  being closed.
	* added the ability to limit the number of simultaneous half-open
	  TCP connections. Flags in peer_info has been added.

release 0.9.1

	* made the session disable file name checks within the boost.filsystem library
	* fixed race condition in the sockets
	* strings that are invalid utf-8 strings are now decoded with the
	  local codepage on windows
	* added the ability to build libtorrent both as a shared library
	* client_test can now monitor a directory for torrent files and automatically
	  start and stop downloads while running
	* fixed problem with file_size() when building on windows with unicode support
	* added a new torrent state, allocating
	* added a new alert, metadata_failed_alert
	* changed the interface to session::add_torrent for some speed optimizations.
	* greatly improved the command line control of the example client_test.
	* fixed bug where upload rate limit was not being applied.
	* files that are being checked will no longer stall files that don't need
	  checking.
	* changed the way libtorrent identifies support for its excentions
	  to look for 'ext' at the end of the peer-id.
	* improved performance by adding a circle buffer for the send buffer.
	* fixed bugs in the http tracker connection when using an http proxy.
	* fixed problem with storage's file pool when creating torrents and then
	  starting to seed them.
	* hard limit on remote request queue and timeout on requests (a timeout
	  triggers rerequests). This makes libtorrent work much better with
	  "broken" clients like BitComet which may ignore requests.

Initial release 0.9

	* multitracker support
	* serves multiple torrents on a single port and a single thread
	* supports http proxies and proxy authentication
	* gzipped tracker-responses
	* block level piece picker
	* queues torrents for file check, instead of checking all of them in parallel
	* uses separate threads for checking files and for main downloader
	* upload and download rate limits
	* piece-wise, unordered, incremental file allocation
	* fast resume support
	* supports files > 2 gigabytes
	* supports the no_peer_id=1 extension
	* support for udp-tracker protocol
	* number of connections limit
	* delays sending have messages
	* can resume pieces downloaded in any order
	* adjusts the length of the request queue depending on download rate
	* supports compact=1
	* selective downloading
	* ip filter
<|MERGE_RESOLUTION|>--- conflicted
+++ resolved
@@ -1,4 +1,3 @@
-<<<<<<< HEAD
 	* deprecate identify_client() and fingerprint type
 	* make sequence number for mutable DHT items backed by std::int64_t
 	* tweaked storage_interface to have stronger type safety
@@ -47,11 +46,9 @@
 	* resume data no longer has timestamps of files
 	* require C++11 to build libtorrent
 
-=======
 	* fix socks5 support for UDP
 	* add setting urlseed_max_request_bytes to handle large web seed requests
 	* fix python build with CC/CXX environment
->>>>>>> ad7e796d
 	* add trackers from add_torrent_params/magnet links to separate tiers
 	* fix resumedata check issue with files with priority 0
 	* deprecated mmap_cache feature
