--- conflicted
+++ resolved
@@ -407,21 +407,12 @@
 		}
 		else
 		{
-<<<<<<< HEAD
-			TORRENT_ASSERT_FAIL();
-
-			int pieces = sett.get_int(settings_pack::seeding_piece_quota);
+			int const pieces = sett.get_int(settings_pack::seeding_piece_quota);
 			std::partial_sort(peers.begin(), peers.begin()
 				+ (std::min)(upload_slots, int(peers.size())), peers.end()
 				, std::bind(&unchoke_compare_rr, _1, _2, pieces));
-=======
-			int const pieces = sett.get_int(settings_pack::seeding_piece_quota);
-			std::partial_sort(peers.begin(), peers.begin()
-				+ (std::min)(upload_slots, int(peers.size())), peers.end()
-				, boost::bind(&unchoke_compare_rr, _1, _2, pieces));
-
-			TORRENT_ASSERT(false);
->>>>>>> 5ecd00c5
+
+			TORRENT_ASSERT_FAIL();
 		}
 
 		return upload_slots;
