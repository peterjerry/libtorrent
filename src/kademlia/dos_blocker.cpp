--- conflicted
+++ resolved
@@ -77,24 +77,16 @@
 					if (match->count == m_message_rate_limit * 10)
 					{
 #ifndef TORRENT_DISABLE_LOGGING
-<<<<<<< HEAD
 						if (logger != nullptr && logger->should_log(dht_logger::tracker))
 						{
-							logger->log(dht_logger::tracker, "BANNING PEER [ ip: %s time: %f count: %d ]"
+							logger->log(dht_logger::tracker, "BANNING PEER [ ip: %s time: %d ms count: %d ]"
 								, print_address(addr).c_str()
-								, total_milliseconds((now - match->limit) + seconds(10)) / 1000.0
+								, int(total_milliseconds((now - match->limit) + seconds(10)))
 								, match->count);
 						}
 #else
 						TORRENT_UNUSED(logger);
 #endif // TORRENT_DISABLE_LOGGING
-=======
-						logger->log(dht_logger::tracker, "BANNING PEER [ ip: %s time: %d ms count: %d ]"
-							, print_address(addr).c_str()
-							, int(total_milliseconds((now - match->limit) + seconds(10)))
-							, int(match->count));
-#endif
->>>>>>> c1224f72
 						// we've received too many messages in less than 10 seconds
 						// from this node. Ignore it until it's silent for 5 minutes
 						match->limit = now + seconds(m_block_timeout);
