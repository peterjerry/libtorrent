--- conflicted
+++ resolved
@@ -391,27 +391,10 @@
 
 			if (err && err != boost::system::errc::no_such_file_or_directory)
 			{
-<<<<<<< HEAD
 				ec.file(file_index);
 				ec.operation = storage_error::stat;
 				ec.ec = err;
 				break;
-=======
-				file_status s;
-				std::string file_path = files().file_path(file_index, m_save_path);
-				stat_file(file_path, &s, ec.ec);
-				if (!ec)
-				{
-					m_stat_cache.set_cache(file_index, s.file_size, s.mtime);
-				}
-				else if (ec.ec != boost::system::errc::no_such_file_or_directory)
-				{
-					m_stat_cache.set_error(file_index);
-					ec.file = file_index;
-					ec.operation = storage_error::stat;
-					break;
-				}
->>>>>>> cca5ab83
 			}
 
 			// if the file already exists, but is larger than what
@@ -576,6 +559,10 @@
 
 		// make sure we don't have the files open
 		m_pool.release(storage_index());
+
+		// make sure we can pick up new files added to the download directory when
+		// we start the torrent again
+		m_stat_cache.clear();
 	}
 
 	void default_storage::delete_files(int const options, storage_error& ec)
@@ -618,6 +605,10 @@
 		status_t ret;
 		std::tie(ret, m_save_path) = aux::move_storage(files(), m_save_path, sp
 			, m_part_file.get(), flags, ec);
+
+		// clear the stat cache in case the new location has new files
+		m_stat_cache.clear();
+
 		return ret;
 	}
 
