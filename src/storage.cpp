--- conflicted
+++ resolved
@@ -225,13 +225,9 @@
 			, m_flags(flags)
 		{}
 
-<<<<<<< HEAD
 		int file_op(int const file_index
 			, std::int64_t const file_offset
 			, int const size
-=======
-		int file_op(int file_index, boost::int64_t file_offset, int size
->>>>>>> eeb91cb8
 			, file::iovec_t const* bufs, storage_error& ec)
 			override final
 		{
@@ -320,13 +316,9 @@
 			, m_flags(flags)
 		{}
 
-<<<<<<< HEAD
 		int file_op(int const file_index
 			, std::int64_t const file_offset
 			, int const size
-=======
-		int file_op(int file_index, boost::int64_t file_offset, int size
->>>>>>> eeb91cb8
 			, file::iovec_t const* bufs, storage_error& ec)
 			override final
 		{
@@ -1010,7 +1002,6 @@
 		{
 			// files moved out to absolute paths are not moved
 			if (f.file_absolute_path(i)) continue;
-<<<<<<< HEAD
 
 			std::string const old_path = combine_path(m_save_path, f.file_path(i));
 			std::string const new_path = combine_path(save_path, f.file_path(i));
@@ -1021,18 +1012,6 @@
 				continue;
 			}
 
-=======
-
-			std::string const old_path = combine_path(m_save_path, f.file_path(i));
-			std::string const new_path = combine_path(save_path, f.file_path(i));
-
-			if (flags == dont_replace && exists(new_path))
-			{
-				if (ret == piece_manager::no_error) ret = piece_manager::need_full_check;
-				continue;
-			}
-
->>>>>>> eeb91cb8
 			// TODO: ideally, if we end up copying files because of a move across
 			// volumes, the source should not be deleted until they've all been
 			// copied. That would let us rollback with higher confidence.
@@ -1069,17 +1048,10 @@
 			{
 				// files moved out to absolute paths are not moved
 				if (f.file_absolute_path(i)) continue;
-<<<<<<< HEAD
 
 				std::string const old_path = combine_path(m_save_path, f.file_path(i));
 				std::string const new_path = combine_path(save_path, f.file_path(i));
 
-=======
-
-				std::string const old_path = combine_path(m_save_path, f.file_path(i));
-				std::string const new_path = combine_path(save_path, f.file_path(i));
-
->>>>>>> eeb91cb8
 				if (!exists(old_path))
 				{
 					// ignore errors when rolling back
@@ -1089,7 +1061,6 @@
 			}
 
 			return piece_manager::fatal_disk_error;
-<<<<<<< HEAD
 		}
 
 		std::string const old_save_path = m_save_path;
@@ -1117,36 +1088,7 @@
 		{
 			error_code err;
 			std::string subdir = combine_path(old_save_path, s);
-=======
-		}
-
-		std::string const old_save_path = m_save_path;
-		m_save_path = save_path;
-
-		std::set<std::string> subdirs;
-		for (i = 0; i < f.num_files(); ++i)
-		{
-			// files moved out to absolute paths are not moved
-			if (f.file_absolute_path(i)) continue;
-
-			if (has_parent_path(f.file_path(i)))
-				subdirs.insert(parent_path(f.file_path(i)));
-
-			std::string const old_path = combine_path(old_save_path, f.file_path(i));
-
-			// we may still have some files in old old_save_path
-			// eg. if (flags == dont_replace && exists(new_path))
-			// ignore errors when removing
-			error_code ignore;
-			remove(old_path, ignore);
-		}
-
-		for (std::set<std::string>::iterator it(subdirs.begin())
-			 , end(subdirs.end()); it != end; ++it)
-		{
-			error_code err;
-			std::string subdir = combine_path(old_save_path, *it);
->>>>>>> eeb91cb8
+
 			while (subdir != old_save_path && !err)
 			{
 				remove(subdir, err);
