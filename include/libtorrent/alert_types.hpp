--- conflicted
+++ resolved
@@ -1747,15 +1747,9 @@
 	// an incoming connection, through any mean. The most straight-forward ways
 	// of accepting incoming connections are through the TCP listen socket and
 	// the UDP listen socket for uTP sockets. However, connections may also be
-<<<<<<< HEAD
-	// accepted offer a Socks5 or i2p listen socket, or via a torrent specific
-	// listen socket for SSL torrents.
-	struct TORRENT_EXPORT incoming_connection_alert final : alert
-=======
 	// accepted through a Socks5 or i2p listen socket, or via an SSL listen
 	// socket.
-	struct TORRENT_EXPORT incoming_connection_alert TORRENT_FINAL : alert
->>>>>>> 98543663
+	struct TORRENT_EXPORT incoming_connection_alert final : alert
 	{
 		// internal
 		incoming_connection_alert(aux::stack_allocator& alloc, int t
