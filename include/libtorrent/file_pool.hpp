/*

Copyright (c) 2006-2016, Arvid Norberg
All rights reserved.

Redistribution and use in source and binary forms, with or without
modification, are permitted provided that the following conditions
are met:

    * Redistributions of source code must retain the above copyright
      notice, this list of conditions and the following disclaimer.
    * Redistributions in binary form must reproduce the above copyright
      notice, this list of conditions and the following disclaimer in
      the documentation and/or other materials provided with the distribution.
    * Neither the name of the author nor the names of its
      contributors may be used to endorse or promote products derived
      from this software without specific prior written permission.

THIS SOFTWARE IS PROVIDED BY THE COPYRIGHT HOLDERS AND CONTRIBUTORS "AS IS"
AND ANY EXPRESS OR IMPLIED WARRANTIES, INCLUDING, BUT NOT LIMITED TO, THE
IMPLIED WARRANTIES OF MERCHANTABILITY AND FITNESS FOR A PARTICULAR PURPOSE
ARE DISCLAIMED. IN NO EVENT SHALL THE COPYRIGHT OWNER OR CONTRIBUTORS BE
LIABLE FOR ANY DIRECT, INDIRECT, INCIDENTAL, SPECIAL, EXEMPLARY, OR
CONSEQUENTIAL DAMAGES (INCLUDING, BUT NOT LIMITED TO, PROCUREMENT OF
SUBSTITUTE GOODS OR SERVICES; LOSS OF USE, DATA, OR PROFITS; OR BUSINESS
INTERRUPTION) HOWEVER CAUSED AND ON ANY THEORY OF LIABILITY, WHETHER IN
CONTRACT, STRICT LIABILITY, OR TORT (INCLUDING NEGLIGENCE OR OTHERWISE)
ARISING IN ANY WAY OUT OF THE USE OF THIS SOFTWARE, EVEN IF ADVISED OF THE
POSSIBILITY OF SUCH DAMAGE.

*/

#ifndef TORRENT_FILE_POOL_HPP
#define TORRENT_FILE_POOL_HPP

#include <map>
#include <mutex>
#include <vector>

#include "libtorrent/file.hpp"
#include "libtorrent/aux_/time.hpp"
#include "libtorrent/units.hpp"
#include "libtorrent/storage_defs.hpp"
#include "libtorrent/disk_interface.hpp" // for open_file_state

namespace libtorrent {

	class file_storage;
	struct open_file_state;

	// this is an internal cache of open file handles. It's primarily used by
	// storage_interface implementations. It provides semi weak guarantees of
	// not opening more file handles than specified. Given multiple threads,
	// each with the ability to lock a file handle (via smart pointer), there
	// may be windows where more file handles are open.
	struct TORRENT_EXPORT file_pool : boost::noncopyable
	{
		// ``size`` specifies the number of allowed files handles
		// to hold open at any given time.
		explicit file_pool(int size = 40);
		~file_pool();

		// return an open file handle to file at ``file_index`` in the
		// file_storage ``fs`` opened at save path ``p``. ``m`` is the
		// file open mode (see file::open_mode_t).
		file_handle open_file(storage_index_t st, std::string const& p
			, file_index_t file_index, file_storage const& fs, std::uint32_t m
			, error_code& ec);
		// release all files belonging to the specified storage_interface (``st``)
		// the overload that takes ``file_index`` releases only the file with
		// that index in storage ``st``.
		void release();
		void release(storage_index_t st);
		void release(storage_index_t st, file_index_t file_index);

		// update the allowed number of open file handles to ``size``.
		void resize(int size);

		// returns the current limit of number of allowed open file handles held
		// by the file_pool.
		int size_limit() const { return m_size; }

		// internal
		void set_low_prio_io(bool b) { m_low_prio_io = b; }
		std::vector<open_file_state> get_status(storage_index_t st) const;

		// close the file that was opened least recently (i.e. not *accessed*
		// least recently). The purpose is to make the OS (really just windows)
		// clear and flush its disk cache associated with this file. We don't want
		// any file to stay open for too long, allowing the disk cache to accrue.
		void close_oldest();

#if TORRENT_USE_ASSERTS
		bool assert_idle_files(storage_index_t st) const;

		// remember that this storage has had
		// its files deleted. We may not open any
		// files from it again
		void mark_deleted(file_storage const& fs);
#endif

	private:

<<<<<<< HEAD
		void remove_oldest(std::unique_lock<std::mutex>& l);
=======
		file_handle remove_oldest(mutex::scoped_lock&);
>>>>>>> 227830e7

		int m_size;
		bool m_low_prio_io = false;

		struct lru_file_entry
		{
			file_handle file_ptr;
			time_point const opened{aux::time_now()};
			time_point last_use{opened};
			std::uint32_t mode = 0;
		};

		// maps storage pointer, file index pairs to the
		// lru entry for the file
		std::map<std::pair<storage_index_t, file_index_t>, lru_file_entry> m_files;
#if TORRENT_USE_ASSERTS
		std::vector<std::pair<std::string, void const*>> m_deleted_storages;
#endif
		mutable std::mutex m_mutex;
	};
}

#endif<|MERGE_RESOLUTION|>--- conflicted
+++ resolved
@@ -101,11 +101,7 @@
 
 	private:
 
-<<<<<<< HEAD
-		void remove_oldest(std::unique_lock<std::mutex>& l);
-=======
-		file_handle remove_oldest(mutex::scoped_lock&);
->>>>>>> 227830e7
+		file_handle remove_oldest(std::unique_lock<std::mutex>&);
 
 		int m_size;
 		bool m_low_prio_io = false;
