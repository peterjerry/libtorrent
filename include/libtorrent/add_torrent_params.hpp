/*

Copyright (c) 2009-2016, Arvid Norberg
All rights reserved.

Redistribution and use in source and binary forms, with or without
modification, are permitted provided that the following conditions
are met:

    * Redistributions of source code must retain the above copyright
      notice, this list of conditions and the following disclaimer.
    * Redistributions in binary form must reproduce the above copyright
      notice, this list of conditions and the following disclaimer in
      the documentation and/or other materials provided with the distribution.
    * Neither the name of the author nor the names of its
      contributors may be used to endorse or promote products derived
      from this software without specific prior written permission.

THIS SOFTWARE IS PROVIDED BY THE COPYRIGHT HOLDERS AND CONTRIBUTORS "AS IS"
AND ANY EXPRESS OR IMPLIED WARRANTIES, INCLUDING, BUT NOT LIMITED TO, THE
IMPLIED WARRANTIES OF MERCHANTABILITY AND FITNESS FOR A PARTICULAR PURPOSE
ARE DISCLAIMED. IN NO EVENT SHALL THE COPYRIGHT OWNER OR CONTRIBUTORS BE
LIABLE FOR ANY DIRECT, INDIRECT, INCIDENTAL, SPECIAL, EXEMPLARY, OR
CONSEQUENTIAL DAMAGES (INCLUDING, BUT NOT LIMITED TO, PROCUREMENT OF
SUBSTITUTE GOODS OR SERVICES; LOSS OF USE, DATA, OR PROFITS; OR BUSINESS
INTERRUPTION) HOWEVER CAUSED AND ON ANY THEORY OF LIABILITY, WHETHER IN
CONTRACT, STRICT LIABILITY, OR TORT (INCLUDING NEGLIGENCE OR OTHERWISE)
ARISING IN ANY WAY OUT OF THE USE OF THIS SOFTWARE, EVEN IF ADVISED OF THE
POSSIBILITY OF SUCH DAMAGE.

*/

#ifndef TORRENT_ADD_TORRENT_PARAMS_HPP_INCLUDED
#define TORRENT_ADD_TORRENT_PARAMS_HPP_INCLUDED

#include <string>
#include <vector>
#include <map>
#include <functional>
#include <ctime>

#include "libtorrent/storage_defs.hpp"
#include "libtorrent/sha1_hash.hpp"
#include "libtorrent/version.hpp"
#include "libtorrent/socket.hpp" // for tcp::endpoint
#include "libtorrent/bitfield.hpp"
#include "libtorrent/error_code.hpp"
#include "libtorrent/units.hpp"

namespace libtorrent
{
	class torrent_info;
	struct torrent_plugin;
	struct torrent_handle;

	// The add_torrent_params is a parameter pack for adding torrents to a
	// session. The key fields when adding a torrent are:
	//
	// * ti - when you have a .torrent file
	// * url - when you have a magnet link
	// * info_hash - when all you have is an info-hash (this is similar to a
	//   magnet link)
	//
	// one of those fields must be set. Another mandatory field is
	// ``save_path``. The add_torrent_params object is passed into one of the
	// ``session::add_torrent()`` overloads or ``session::async_add_torrent()``.
	//
	// If you only specify the info-hash, the torrent file will be downloaded
	// from peers, which requires them to support the metadata extension. For
	// the metadata extension to work, libtorrent must be built with extensions
	// enabled (``TORRENT_DISABLE_EXTENSIONS`` must not be defined). It also
	// takes an optional ``name`` argument. This may be left empty in case no
	// name should be assigned to the torrent. In case it's not, the name is
	// used for the torrent as long as it doesn't have metadata. See
	// ``torrent_handle::name``.
	//
<<<<<<< HEAD
	// The ``add_torrent_params`` is also used when requesting resume data for a
	// torrent. It can be saved to and restored from a file and added back to a
	// new session. For serialization and deserialization of
	// ``add_torrent_params`` objects, see read_resume_data() and
	// write_resume_data().
=======
#include "libtorrent/aux_/disable_warnings_push.hpp"
>>>>>>> ddf2c2e1
	struct TORRENT_EXPORT add_torrent_params
	{
		// The constructor can be used to initialize the storage constructor,
		// which determines the storage mechanism for the downloaded or seeding
		// data for the torrent. For more information, see the ``storage`` field.
<<<<<<< HEAD
		explicit add_torrent_params(storage_constructor_type sc = default_storage_constructor)
			: storage(sc) {}
=======
		add_torrent_params(storage_constructor_type sc = default_storage_constructor)
			: version(LIBTORRENT_VERSION_NUM)
#ifndef TORRENT_NO_DEPRECATE
			, tracker_url(0)
#endif
			, storage_mode(storage_mode_sparse)
			, storage(sc)
			, userdata(0)
#ifndef TORRENT_NO_DEPRECATE
			, flags(flag_ignore_flags | default_flags)
#else
			, flags(default_flags)
#endif
			, max_uploads(-1)
			, max_connections(-1)
			, upload_limit(-1)
			, download_limit(-1)
#ifndef TORRENT_NO_DEPRECATE
			, seed_mode(false)
			, override_resume_data(false)
			, upload_mode(false)
			, share_mode(false)
			, apply_ip_filter(true)
			, paused(true)
			, auto_managed(true)
			, duplicate_is_error(false)
			, merge_resume_trackers(false)
#endif
		{
		}

#ifndef TORRENT_NO_DEPRECATE
		TORRENT_DEPRECATED
		void update_flags() const
		{
			if (flags != (flag_ignore_flags | default_flags)) return;

			boost::uint64_t& f = const_cast<boost::uint64_t&>(flags);
			f = flag_update_subscribe;
			if (seed_mode) f |= flag_seed_mode;
			if (override_resume_data) f |= flag_override_resume_data;
			if (upload_mode) f |= flag_upload_mode;
			if (share_mode) f |= flag_share_mode;
			if (apply_ip_filter) f |= flag_apply_ip_filter;
			if (paused) f |= flag_paused;
			if (auto_managed) f |= flag_auto_managed;
			if (duplicate_is_error) f |= flag_duplicate_is_error;
			if (merge_resume_trackers) f |= flag_merge_resume_trackers;
		}
#endif
>>>>>>> ddf2c2e1

#include "libtorrent/aux_/disable_warnings_pop.hpp"

		// values for the ``flags`` field
		enum flags_t : std::uint64_t
		{
			// If ``flag_seed_mode`` is set, libtorrent will assume that all files
			// are present for this torrent and that they all match the hashes in
			// the torrent file. Each time a peer requests to download a block,
			// the piece is verified against the hash, unless it has been verified
			// already. If a hash fails, the torrent will automatically leave the
			// seed mode and recheck all the files. The use case for this mode is
			// if a torrent is created and seeded, or if the user already know
			// that the files are complete, this is a way to avoid the initial
			// file checks, and significantly reduce the startup time.
			//
			// Setting ``flag_seed_mode`` on a torrent without metadata (a
			// .torrent file) is a no-op and will be ignored.
			//
			// If resume data is passed in with this torrent, the seed mode saved
			// in there will override the seed mode you set here.
			flag_seed_mode = 0x001,

			// If ``flag_upload_mode`` is set, the torrent will be initialized in
			// upload-mode, which means it will not make any piece requests. This
			// state is typically entered on disk I/O errors, and if the torrent
			// is also auto managed, it will be taken out of this state
			// periodically. This mode can be used to avoid race conditions when
			// adjusting priorities of pieces before allowing the torrent to start
			// downloading.
			//
			// If the torrent is auto-managed (``flag_auto_managed``), the torrent
			// will eventually be taken out of upload-mode, regardless of how it
			// got there. If it's important to manually control when the torrent
			// leaves upload mode, don't make it auto managed.
			flag_upload_mode = 0x004,

			// determines if the torrent should be added in *share mode* or not.
			// Share mode indicates that we are not interested in downloading the
			// torrent, but merely want to improve our share ratio (i.e. increase
			// it). A torrent started in share mode will do its best to never
			// download more than it uploads to the swarm. If the swarm does not
			// have enough demand for upload capacity, the torrent will not
			// download anything. This mode is intended to be safe to add any
			// number of torrents to, without manual screening, without the risk
			// of downloading more than is uploaded.
			//
			// A torrent in share mode sets the priority to all pieces to 0,
			// except for the pieces that are downloaded, when pieces are decided
			// to be downloaded. This affects the progress bar, which might be set
			// to "100% finished" most of the time. Do not change file or piece
			// priorities for torrents in share mode, it will make it not work.
			//
			// The share mode has one setting, the share ratio target, see
			// ``settings_pack::share_mode_target`` for more info.
			flag_share_mode = 0x008,

			// determines if the IP filter should apply to this torrent or not. By
			// default all torrents are subject to filtering by the IP filter
			// (i.e. this flag is set by default). This is useful if certain
			// torrents needs to be exempt for some reason, being an auto-update
			// torrent for instance.
			flag_apply_ip_filter = 0x010,

			// specifies whether or not the torrent is to be started in a paused
			// state. I.e. it won't connect to the tracker or any of the peers
			// until it's resumed. This is typically a good way of avoiding race
			// conditions when setting configuration options on torrents before
			// starting them.
			flag_paused = 0x020,

			// If the torrent is auto-managed (``flag_auto_managed``), the torrent
			// may be resumed at any point, regardless of how it paused. If it's
			// important to manually control when the torrent is paused and
			// resumed, don't make it auto managed.
			//
			// If ``flag_auto_managed`` is set, the torrent will be queued,
			// started and seeded automatically by libtorrent. When this is set,
			// the torrent should also be started as paused. The default queue
			// order is the order the torrents were added. They are all downloaded
			// in that order. For more details, see queuing_.
			//
			// If you pass in resume data, the auto_managed state of the torrent
			// when the resume data was saved will override the auto_managed state
			// you pass in here. You can override this by setting
			// ``override_resume_data``.
			flag_auto_managed = 0x040,
			flag_duplicate_is_error = 0x080,

			// on by default and means that this torrent will be part of state
			// updates when calling post_torrent_updates().
			flag_update_subscribe = 0x200,

			// sets the torrent into super seeding mode. If the torrent is not a
			// seed, this flag has no effect. It has the same effect as calling
			// ``torrent_handle::super_seeding(true)`` on the torrent handle
			// immediately after adding it.
			flag_super_seeding = 0x400,

			// sets the sequential download state for the torrent. It has the same
			// effect as calling ``torrent_handle::sequential_download(true)`` on
			// the torrent handle immediately after adding it.
			flag_sequential_download = 0x800,

#ifndef TORRENT_NO_DEPRECATE
			// indicates that this torrent should never be unloaded from RAM, even
			// if unloading torrents are allowed in general. Setting this makes
			// the torrent exempt from loading/unloading management.
			flag_pinned = 0x1000,
#endif

			// the stop when ready flag. Setting this flag is equivalent to calling
			// torrent_handle::stop_when_ready() immediately after the torrent is
			// added.
			flag_stop_when_ready = 0x2000,

			// when this flag is set, the tracker list in the add_torrent_params
			// object override any trackers from the torrent file. If the flag is
			// not set, the trackers from the add_torrent_params object will be
			// added to the list of trackers used by the torrent.
			flag_override_trackers = 0x4000,

			// If this flag is set, the web seeds from the add_torrent_params
			// object will override any web seeds in the torrent file. If it's not
			// set, web seeds in the add_torrent_params object will be added to the
			// list of web seeds used by the torrent.
			flag_override_web_seeds = 0x8000,

			// if this flag is set (which it is by default) the torrent will be
			// considered needing to save its resume data immediately as it's
			// added. New torrents that don't have any resume data should do that.
			// This flag is cleared by a successful call to read_resume_data()
			flag_need_save_resume = 0x10000,

#ifndef TORRENT_NO_DEPRECATE
			// If ``flag_override_resume_data`` is set, flags set for this torrent
			// in this ``add_torrent_params`` object will take precedence over
			// whatever states are saved in the resume data. For instance, the
			// ``paused``, ``auto_managed``, ``sequential_download``, ``seed_mode``,
			// ``super_seeding``, ``max_uploads``, ``max_connections``,
			// ``upload_limit`` and ``download_limit`` are all affected by this
			// flag. The intention of this flag is to have any field in
			// add_torrent_params configuring the torrent override the corresponding
			// configuration from the resume file, with the one exception of save
			// resume data, which has its own flag (for historic reasons).
			// If this flag is set, but file_priorities is empty, file priorities
			// are still loaded from the resume data, if present.
			flag_override_resume_data = 0x20000,

			// defaults to on and specifies whether tracker URLs loaded from
			// resume data should be added to the trackers in the torrent or
			// replace the trackers. When replacing trackers (i.e. this flag is not
			// set), any trackers passed in via add_torrent_params are also
			// replaced by any trackers in the resume data. The default behavior is
			// to have the resume data override the .torrent file _and_ the
			// trackers added in add_torrent_params.
			flag_merge_resume_trackers = 0x40000,

			// if this flag is set, the save path from the resume data file, if
			// present, is honored. This defaults to not being set, in which
			// case the save_path specified in add_torrent_params is always used.
			flag_use_resume_save_path = 0x80000,

			// defaults to on and specifies whether web seed URLs loaded from
			// resume data should be added to the ones in the torrent file or
			// replace them. No distinction is made between the two different kinds
			// of web seeds (`BEP 17`_ and `BEP 19`_). When replacing web seeds
			// (i.e. when this flag is not set), any web seeds passed in via
			// add_torrent_params are also replaced. The default behavior is to
			// have any web seeds in the resume data take precedence over whatever
			// is passed in here as well as the .torrent file.
			flag_merge_resume_http_seeds = 0x100000,
#endif

			// internal
			default_flags = flag_update_subscribe
				| flag_auto_managed | flag_paused | flag_apply_ip_filter
				| flag_need_save_resume
#ifndef TORRENT_NO_DEPRECATE
<<<<<<< HEAD
				| flag_pinned
				| flag_merge_resume_http_seeds
				| flag_merge_resume_trackers
=======
			, flag_ignore_flags TORRENT_DEPRECATED_ENUM = 0x80000000
>>>>>>> ddf2c2e1
#endif
		};

		// filled in by the constructor and should be left untouched. It is used
		// for forward binary compatibility.
		int version = LIBTORRENT_VERSION_NUM;

		// torrent_info object with the torrent to add. Unless the url or
		// info_hash is set, this is required to be initialized.
		std::shared_ptr<torrent_info> ti;

<<<<<<< HEAD
=======
#ifndef TORRENT_NO_DEPRECATE
		char const* TORRENT_DEPRECATED_MEMBER tracker_url;
#endif
>>>>>>> ddf2c2e1
		// If the torrent doesn't have a tracker, but relies on the DHT to find
		// peers, the ``trackers`` can specify tracker URLs for the torrent.
		std::vector<std::string> trackers;

		// the tiers the URLs in ``trackers`` belong to. Trackers belonging to
		// different tiers may be treated differently, as defined by the multi
		// tracker extension. This is optional, if not specified trackers are
		// assumed to be part of tier 0, or whichever the last tier was as
		// iterating over the trackers.
		std::vector<int> tracker_tiers;

		// a list of hostname and port pairs, representing DHT nodes to be added
		// to the session (if DHT is enabled). The hostname may be an IP address.
		std::vector<std::pair<std::string, int>> dht_nodes;

		std::string name;

		// the path where the torrent is or will be stored.
		//
		// .. note::
		// 	On windows this path (and other paths) are interpreted as UNC
		// 	paths. This means they must use backslashes as directory separators
		// 	and may not contain the special directories "." or "..".
		//
		// Setting this to an absolute path is slightly more performant than a
		// relative path.
		std::string save_path;

		// One of the values from storage_mode_t. For more information, see
		// storage-allocation_.
		storage_mode_t storage_mode = storage_mode_sparse;

		// can be used to customize how the data is stored. The default storage
		// will simply write the data to the files it belongs to, but it could be
		// overridden to save everything to a single file at a specific location
		// or encrypt the content on disk for instance. For more information
		// about the storage_interface that needs to be implemented for a custom
		// storage, see storage_interface.
		storage_constructor_type storage;

		// The ``userdata`` parameter is optional and will be passed on to the
		// extension constructor functions, if any
		// (see torrent_handle::add_extension()).
		void* userdata = nullptr;

		// can be set to control the initial file priorities when adding a
		// torrent. The semantics are the same as for
		// ``torrent_handle::prioritize_files()``.
		std::vector<std::uint8_t> file_priorities;

		// torrent extension construction functions can be added to this vector
		// to have them be added immediately when the torrent is constructed.
		// This may be desired over the torrent_handle::add_extension() in order
		// to avoid race conditions. For instance it may be important to have the
		// plugin catch events that happen very early on after the torrent is
		// created.
		std::vector<std::function<std::shared_ptr<torrent_plugin>(torrent_handle const&, void*)>>
			extensions;

		// the default tracker id to be used when announcing to trackers. By
		// default this is empty, and no tracker ID is used, since this is an
		// optional argument. If a tracker returns a tracker ID, that ID is used
		// instead of this.
		std::string trackerid;

		// If you specify a ``url``, the torrent will be set in
		// ``downloading_metadata`` state until the .torrent file has been
		// downloaded. If there's any error while downloading, the torrent will
		// be stopped and the torrent error state (``torrent_status::error``)
		// will indicate what went wrong. The ``url`` may be set to a magnet link.
		std::string url;

		// flags controlling aspects of this torrent and how it's added. See
		// flags_t for details.
		//
		// .. note::
		// 	The ``flags`` field is initialized with default flags by the
		// 	constructor. In order to preserve default behavior when clearing or
		// 	setting other flags, make sure to bitwise OR or in a flag or bitwise
		// 	AND the inverse of a flag to clear it.
		std::uint64_t flags = default_flags;

		// set this to the info hash of the torrent to add in case the info-hash
		// is the only known property of the torrent. i.e. you don't have a
		// .torrent file nor a magnet link.
		sha1_hash info_hash;

		// ``max_uploads``, ``max_connections``, ``upload_limit``,
		// ``download_limit`` correspond to the ``set_max_uploads()``,
		// ``set_max_connections()``, ``set_upload_limit()`` and
		// ``set_download_limit()`` functions on torrent_handle. These values let
		// you initialize these settings when the torrent is added, instead of
		// calling these functions immediately following adding it.
		//
		// -1 means unlimited on these settings just like their counterpart
		// functions on torrent_handle
		int max_uploads = -1;
		int max_connections = -1;

		int upload_limit = -1;
		int download_limit = -1;

		// the total number of bytes uploaded and downloaded by this torrent so
		// far.
		std::int64_t total_uploaded = 0;
		std::int64_t total_downloaded = 0;

		// the number of seconds this torrent has spent in started, finished and
		// seeding state so far, respectively.
		int active_time = 0;
		int finished_time = 0;
		int seeding_time = 0;

		// if set to a non-zero value, this is the posix time of when this torrent
		// was first added, including previous runs/sessions. If set to zero, the
		// internal added_time will be set to the time of when add_torrent() is
		// called.
		std::time_t added_time = 0;
		std::time_t completed_time = 0;

		// if set to non-zero, initializes the time (expressed in posix time) when
		// we last saw a seed or peers that together formed a complete copy of the
		// torrent. If left set to zero, the internal counterpart to this field
		// will be updated when we see a seed or a distributed copies >= 1.0.
		std::time_t last_seen_complete = 0;

		// these field can be used to initialize the torrent's cached scrape data.
		// The scrape data is high level metadata about the current state of the
		// swarm, as returned by the tracker (either when announcing to it or by
		// sending a specific scrape request). ``num_complete`` is the number of
		// peers in the swarm that are seeds, or have every piece in the torrent.
		// ``num_incomplete`` is the number of peers in the swarm that do not have
		// every piece. ``num_downloaded`` is the number of times the torrent has
		// been downloaded (not initiated, but the number of times a download has
		// completed).
		//
		// Leaving any of these values set to -1 indicates we don't know, or we
		// have not received any scrape data.
		int num_complete = -1;
		int num_incomplete = -1;

		int num_downloaded = -1;

		// URLs can be added to these two lists to specify additional web
		// seeds to be used by the torrent. If the ``flag_override_web_seeds``
		// is set, these will be the _only_ ones to be used. i.e. any web seeds
		// found in the .torrent file will be overridden.
		//
		// http_seeds expects URLs to web servers implementing the original HTTP
		// seed specification `BEP 17`_.
		//
		// url_seeds expects URLs to regular web servers, aka "get right" style,
		// specified in `BEP 19`_.
		std::vector<std::string> http_seeds;
		std::vector<std::string> url_seeds;

		// peers to add to the torrent, to be tried to be connected to as
		// bittorrent peers.
		std::vector<tcp::endpoint> peers;

		// peers banned from this torrent. The will not be connected to
		std::vector<tcp::endpoint> banned_peers;

		// this is a map of partially downloaded piece. The key is the piece index
		// and the value is a bitfield where each bit represents a 16 kiB block.
		// A set bit means we have that block.
		std::map<piece_index_t, bitfield> unfinished_pieces;

		// this is a bitfield indicating which pieces we already have of this
		// torrent.
		typed_bitfield<piece_index_t> have_pieces;

		// when in seed_mode, pieces with a set bit in this bitfield have been
		// verified to be valid. Other pieces will be verified the first time a
		// peer requests it.
		typed_bitfield<piece_index_t> verified_pieces;

		// this sets the priorities for each individual piece in the torrent. Each
		// element in the vector represent the piece with the same index. If you
		// set both file- and piece priorities, file priorities will take
		// precedence.
		std::vector<std::uint8_t> piece_priorities;

		// if this is a merkle tree torrent, and you're seeding, this field must
		// be set. It is all the hashes in the binary tree, with the root as the
		// first entry. See torrent_info::set_merkle_tree() for more info.
		std::vector<sha1_hash> merkle_tree;

		// this is a map of file indices in the torrent and new filenames to be
		// applied before the torrent is added.
		std::map<file_index_t, std::string> renamed_files;

#ifndef TORRENT_NO_DEPRECATE
<<<<<<< HEAD
		// deprecated in 1.2
		// if ``uuid`` is specified, it is used to find duplicates. If another
		// torrent is already running with the same UUID as the one being added,
		// it will be considered a duplicate. This is mainly useful for RSS feed
		// items which has UUIDs specified.
		std::string uuid;

		// The optional parameter, ``resume_data`` can be given if up to date
		// fast-resume data is available. The fast-resume data can be acquired
		// from a running torrent by calling save_resume_data() on
		// torrent_handle. See fast-resume_. The ``vector`` that is passed in
		// will be swapped into the running torrent instance with
		// ``std::vector::swap()``.
		std::vector<char> resume_data;

		// to support the deprecated use case of reading the resume data into
		// resume_data field and getting a reject alert, any parse failure is
		// communicated forward into libtorrent via this field. If this is set, a
		// fastresume_rejected_alert will be posted.
		error_code internal_resume_data_error;
#else
		// hidden
		// to maintain ABI compatibility
		std::string deprecated1;
		std::string deprecated2;
		std::vector<char> deprecated3;
		error_code deprecated4;
=======
		bool TORRENT_DEPRECATED_MEMBER seed_mode;
		bool TORRENT_DEPRECATED_MEMBER override_resume_data;
		bool TORRENT_DEPRECATED_MEMBER upload_mode;
		bool TORRENT_DEPRECATED_MEMBER share_mode;
		bool TORRENT_DEPRECATED_MEMBER apply_ip_filter;
		bool TORRENT_DEPRECATED_MEMBER paused;
		bool TORRENT_DEPRECATED_MEMBER auto_managed;
		bool TORRENT_DEPRECATED_MEMBER duplicate_is_error;
		bool TORRENT_DEPRECATED_MEMBER merge_resume_trackers;
>>>>>>> ddf2c2e1
#endif

	};
}

#endif<|MERGE_RESOLUTION|>--- conflicted
+++ resolved
@@ -74,77 +74,20 @@
 	// used for the torrent as long as it doesn't have metadata. See
 	// ``torrent_handle::name``.
 	//
-<<<<<<< HEAD
 	// The ``add_torrent_params`` is also used when requesting resume data for a
 	// torrent. It can be saved to and restored from a file and added back to a
 	// new session. For serialization and deserialization of
 	// ``add_torrent_params`` objects, see read_resume_data() and
 	// write_resume_data().
-=======
 #include "libtorrent/aux_/disable_warnings_push.hpp"
->>>>>>> ddf2c2e1
 	struct TORRENT_EXPORT add_torrent_params
 	{
+#include "libtorrent/aux_/disable_warnings_pop.hpp"
 		// The constructor can be used to initialize the storage constructor,
 		// which determines the storage mechanism for the downloaded or seeding
 		// data for the torrent. For more information, see the ``storage`` field.
-<<<<<<< HEAD
 		explicit add_torrent_params(storage_constructor_type sc = default_storage_constructor)
 			: storage(sc) {}
-=======
-		add_torrent_params(storage_constructor_type sc = default_storage_constructor)
-			: version(LIBTORRENT_VERSION_NUM)
-#ifndef TORRENT_NO_DEPRECATE
-			, tracker_url(0)
-#endif
-			, storage_mode(storage_mode_sparse)
-			, storage(sc)
-			, userdata(0)
-#ifndef TORRENT_NO_DEPRECATE
-			, flags(flag_ignore_flags | default_flags)
-#else
-			, flags(default_flags)
-#endif
-			, max_uploads(-1)
-			, max_connections(-1)
-			, upload_limit(-1)
-			, download_limit(-1)
-#ifndef TORRENT_NO_DEPRECATE
-			, seed_mode(false)
-			, override_resume_data(false)
-			, upload_mode(false)
-			, share_mode(false)
-			, apply_ip_filter(true)
-			, paused(true)
-			, auto_managed(true)
-			, duplicate_is_error(false)
-			, merge_resume_trackers(false)
-#endif
-		{
-		}
-
-#ifndef TORRENT_NO_DEPRECATE
-		TORRENT_DEPRECATED
-		void update_flags() const
-		{
-			if (flags != (flag_ignore_flags | default_flags)) return;
-
-			boost::uint64_t& f = const_cast<boost::uint64_t&>(flags);
-			f = flag_update_subscribe;
-			if (seed_mode) f |= flag_seed_mode;
-			if (override_resume_data) f |= flag_override_resume_data;
-			if (upload_mode) f |= flag_upload_mode;
-			if (share_mode) f |= flag_share_mode;
-			if (apply_ip_filter) f |= flag_apply_ip_filter;
-			if (paused) f |= flag_paused;
-			if (auto_managed) f |= flag_auto_managed;
-			if (duplicate_is_error) f |= flag_duplicate_is_error;
-			if (merge_resume_trackers) f |= flag_merge_resume_trackers;
-		}
-#endif
->>>>>>> ddf2c2e1
-
-#include "libtorrent/aux_/disable_warnings_pop.hpp"
 
 		// values for the ``flags`` field
 		enum flags_t : std::uint64_t
@@ -251,7 +194,7 @@
 			// indicates that this torrent should never be unloaded from RAM, even
 			// if unloading torrents are allowed in general. Setting this makes
 			// the torrent exempt from loading/unloading management.
-			flag_pinned = 0x1000,
+			flag_pinned TORRENT_DEPRECATED_ENUM = 0x1000,
 #endif
 
 			// the stop when ready flag. Setting this flag is equivalent to calling
@@ -290,7 +233,7 @@
 			// resume data, which has its own flag (for historic reasons).
 			// If this flag is set, but file_priorities is empty, file priorities
 			// are still loaded from the resume data, if present.
-			flag_override_resume_data = 0x20000,
+			flag_override_resume_data TORRENT_DEPRECATED_ENUM = 0x20000,
 
 			// defaults to on and specifies whether tracker URLs loaded from
 			// resume data should be added to the trackers in the torrent or
@@ -299,12 +242,12 @@
 			// replaced by any trackers in the resume data. The default behavior is
 			// to have the resume data override the .torrent file _and_ the
 			// trackers added in add_torrent_params.
-			flag_merge_resume_trackers = 0x40000,
+			flag_merge_resume_trackers TORRENT_DEPRECATED_ENUM = 0x40000,
 
 			// if this flag is set, the save path from the resume data file, if
 			// present, is honored. This defaults to not being set, in which
 			// case the save_path specified in add_torrent_params is always used.
-			flag_use_resume_save_path = 0x80000,
+			flag_use_resume_save_path TORRENT_DEPRECATED_ENUM = 0x80000,
 
 			// defaults to on and specifies whether web seed URLs loaded from
 			// resume data should be added to the ones in the torrent file or
@@ -314,22 +257,22 @@
 			// add_torrent_params are also replaced. The default behavior is to
 			// have any web seeds in the resume data take precedence over whatever
 			// is passed in here as well as the .torrent file.
-			flag_merge_resume_http_seeds = 0x100000,
+			flag_merge_resume_http_seeds TORRENT_DEPRECATED_ENUM = 0x100000,
 #endif
+
+#include "libtorrent/aux_/disable_warnings_push.hpp"
 
 			// internal
 			default_flags = flag_update_subscribe
 				| flag_auto_managed | flag_paused | flag_apply_ip_filter
 				| flag_need_save_resume
 #ifndef TORRENT_NO_DEPRECATE
-<<<<<<< HEAD
 				| flag_pinned
 				| flag_merge_resume_http_seeds
 				| flag_merge_resume_trackers
-=======
-			, flag_ignore_flags TORRENT_DEPRECATED_ENUM = 0x80000000
->>>>>>> ddf2c2e1
 #endif
+
+#include "libtorrent/aux_/disable_warnings_pop.hpp"
 		};
 
 		// filled in by the constructor and should be left untouched. It is used
@@ -340,12 +283,6 @@
 		// info_hash is set, this is required to be initialized.
 		std::shared_ptr<torrent_info> ti;
 
-<<<<<<< HEAD
-=======
-#ifndef TORRENT_NO_DEPRECATE
-		char const* TORRENT_DEPRECATED_MEMBER tracker_url;
-#endif
->>>>>>> ddf2c2e1
 		// If the torrent doesn't have a tracker, but relies on the DHT to find
 		// peers, the ``trackers`` can specify tracker URLs for the torrent.
 		std::vector<std::string> trackers;
@@ -539,13 +476,12 @@
 		std::map<file_index_t, std::string> renamed_files;
 
 #ifndef TORRENT_NO_DEPRECATE
-<<<<<<< HEAD
 		// deprecated in 1.2
 		// if ``uuid`` is specified, it is used to find duplicates. If another
 		// torrent is already running with the same UUID as the one being added,
 		// it will be considered a duplicate. This is mainly useful for RSS feed
 		// items which has UUIDs specified.
-		std::string uuid;
+		std::string TORRENT_DEPRECATED_MEMBER uuid;
 
 		// The optional parameter, ``resume_data`` can be given if up to date
 		// fast-resume data is available. The fast-resume data can be acquired
@@ -553,7 +489,7 @@
 		// torrent_handle. See fast-resume_. The ``vector`` that is passed in
 		// will be swapped into the running torrent instance with
 		// ``std::vector::swap()``.
-		std::vector<char> resume_data;
+		std::vector<char> TORRENT_DEPRECATED_MEMBER resume_data;
 
 		// to support the deprecated use case of reading the resume data into
 		// resume_data field and getting a reject alert, any parse failure is
@@ -567,17 +503,6 @@
 		std::string deprecated2;
 		std::vector<char> deprecated3;
 		error_code deprecated4;
-=======
-		bool TORRENT_DEPRECATED_MEMBER seed_mode;
-		bool TORRENT_DEPRECATED_MEMBER override_resume_data;
-		bool TORRENT_DEPRECATED_MEMBER upload_mode;
-		bool TORRENT_DEPRECATED_MEMBER share_mode;
-		bool TORRENT_DEPRECATED_MEMBER apply_ip_filter;
-		bool TORRENT_DEPRECATED_MEMBER paused;
-		bool TORRENT_DEPRECATED_MEMBER auto_managed;
-		bool TORRENT_DEPRECATED_MEMBER duplicate_is_error;
-		bool TORRENT_DEPRECATED_MEMBER merge_resume_trackers;
->>>>>>> ddf2c2e1
 #endif
 
 	};
