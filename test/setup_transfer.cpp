--- conflicted
+++ resolved
@@ -154,7 +154,6 @@
 		ret[metrics[i].name] = sa->values[metrics[i].value_index];
 	return ret;
 }
-<<<<<<< HEAD
 namespace {
 bool should_print(lt::alert* a)
 {
@@ -176,11 +175,7 @@
 	return true;
 }
 }
-alert const* wait_for_alert(lt::session& ses, int type, char const* name)
-=======
-
 alert const* wait_for_alert(lt::session& ses, int type, char const* name, int num)
->>>>>>> f33d1b32
 {
 	time_point end_time = libtorrent::clock_type::now() + seconds(10);
 	while (true)
@@ -195,23 +190,15 @@
 		ses.pop_alerts(&alerts);
 		for (auto a : alerts)
 		{
-<<<<<<< HEAD
 			if (should_print(a))
 			{
 				std::printf("%s: %s: [%s] %s\n", time_now_string(), name
 					, a->what(), a->message().c_str());
 			}
-			if (a->type() == type && !ret)
+			if (a->type() == type)
 			{
 				ret = a;
-=======
-			fprintf(stdout, "%s: %s: [%s] %s\n", time_now_string(), name
-				, (*i)->what(), (*i)->message().c_str());
-			if ((*i)->type() == type)
-			{
-				ret = *i;
 				--num;
->>>>>>> f33d1b32
 			}
 		}
 		if (num == 0) return ret;
